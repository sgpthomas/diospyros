--- conflicted
+++ resolved
@@ -15,49 +15,6 @@
 
 parameters = {
     conv2d : [
-<<<<<<< HEAD
-<<<<<<< Updated upstream
-        # {
-        #     "input-rows": 2,
-        #     "input-cols": 2,
-        #     "filter-rows": 2,
-        #     "filter-cols": 2,
-        #     "iterations": 10,
-        #     "reg-size": 4
-        # },
-        # {
-        #     "input-rows": 3,
-        #     "input-cols": 3,
-        #     "filter-rows": 2,
-        #     "filter-cols": 2,
-        #     "iterations": 15,
-        #     "reg-size": 4
-        # },
-        # {
-        #     "input-rows": 4,
-        #     "input-cols": 4,
-        #     "filter-rows": 2,
-        #     "filter-cols": 2,
-        #     "iterations": 25,
-        #     "reg-size": 4
-        # },
-        # {
-        #     "input-rows": 5,
-        #     "input-cols": 5,
-        #     "filter-rows": 2,
-        #     "filter-cols": 2,
-        #     "iterations": 35,
-        #     "reg-size": 4
-        # },
-        # {
-        #     "input-rows": 3,
-        #     "input-cols": 3,
-        #     "filter-rows": 3,
-        #     "filter-cols": 3,
-        #     "iterations": 40,
-=======
-=======
->>>>>>> 6960c4f6
         {
             "input-rows": 2,
             "input-cols": 2,
@@ -149,7 +106,6 @@
             "filter-cols": 3,
             "reg-size": 4
         },
-<<<<<<< HEAD
         {
             "input-rows": 9,
             "input-cols": 9,
@@ -169,11 +125,8 @@
         #     "input-cols": 128,
         #     "filter-rows": 8,
         #     "filter-cols": 8,
->>>>>>> Stashed changes
         #     "reg-size": 4
         # },
-=======
->>>>>>> 6960c4f6
     ],
     matmul : [
         {
@@ -266,22 +219,9 @@
     # for a timeout (which will usually still write early found solutions)
     # TODO clean this up
     gen = sp.Popen([
-<<<<<<< HEAD
-<<<<<<< Updated upstream
-        "./dios-example-gen",
-        "-b", benchmark,
-        "-p", params_f,
-        "-o", p_dir
-=======
         "make",
         "-B",
-        "{}-egg".format(benchmark)
->>>>>>> Stashed changes
-=======
-        "make",
-        "{}-egg".format(benchmark)
->>>>>>> 6960c4f6
-        ])
+        "{}-egg".format(benchmark)])
 
     def kill(process):
         print("Hit timeout, killing synthesis subprocess")
@@ -290,22 +230,13 @@
     timer = Timer(timeout, kill, [gen])
     try:
         print("Running synthesis for {}, timeout: {}".format(benchmark, timeout))
-<<<<<<< HEAD
-<<<<<<< Updated upstream
-=======
-=======
->>>>>>> 6960c4f6
         sp.call([
             "cp",
             params_f,
             "{}-params".format(benchmark)])
-<<<<<<< HEAD
         sp.call([
             "cat",
             params_f,])
->>>>>>> Stashed changes
-=======
->>>>>>> 6960c4f6
         timer.start()
         gen.communicate()
 
