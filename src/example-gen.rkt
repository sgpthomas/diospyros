#lang rosette

(require racket/cmdline
         json
         threading
         "./ast.rkt"
         "./utils.rkt"
         "./configuration.rkt"
         "./examples/2d-conv.rkt"
         "./examples/matrix-multiply.rkt"
         "./examples/discrete-fourier-transform.rkt")


; Set of known benchmarks we can run.
(define known-benches
  (list "mat-mul"
        "mat-add"
        "2d-conv"
        "dft"))

(define (create-base-directory out-dir)
  (define base
    (if (absolute-path? out-dir)
      out-dir
      (build-path (current-directory) out-dir)))
  ; Create the base directory
  (when (pr (not (directory-exists? base)))
    (pretty-print (format "Creating output directory: ~a" base))
    (make-directory base))
  base)

; Return a function that creates a new file in the out-dir.
(define (make-out-dir-writer out-dir)
  (define base (create-base-directory out-dir))

  ; Assumes that all files have a unique costs associated with them.
  (lambda (prog cost)
    (define conc-prog (concretize-prog prog))
    (let ([cost-path (~> cost
                         bitvector->integer
                         number->string
                         (format "sol-~a.rkt" _)
                         string->path
                         (build-path base _))])
      (call-with-output-file cost-path
        (lambda (out) (pretty-print conc-prog out))
        #:exists 'replace))))

; Return a function that creates a new file in the out-dir with a given name.
(define (make-spec-out-dir-writer out-dir)
  (define base (create-base-directory out-dir))
  (lambda (spec name)
    (let ([path (~> name
                    (format "~a.rkt" _)
                    string->path
                    (build-path base _))])
      (call-with-output-file path
        (lambda (out) (pretty-print spec out))
        #:exists 'replace))))

(define (run-bench name params out-dir print-spec)
  (define-values (run only-spec keys)
    (case name
<<<<<<< HEAD
      [("2d-conv") (values conv2d:run-experiment conv2d:keys)]
      [("mat-mul") (values matrix-mul:run-experiment matrix-mul:keys)]
      [("mat-add") (values matrix-add:run-experiment matrix-add:keys)]
      [("dft")     (values dft:run-experiment dft:keys)]
=======
      [("2d-conv") (values conv2d:run-experiment
                           conv2d:only-spec
                           conv2d:keys)]
      [("mat-mul") (values matrix-mul:run-experiment
                           matrix-mul:only-spec
                           matrix-mul:keys)]
      [("dft")     (values dft:run-experiment
                           dft:only-spec
                           dft:keys)]
>>>>>>> 8c37280e
      [else (error 'run-bench
                   "Unknown benchmark ~a"
                   name)]))

  (define validator
    (lambda (spec)
      (for ([key keys])
        (when (not (hash-has-key? spec key))
          (error 'run-bench
                 "Missing key `~a' required by benchmark ~a"
                 key name)))
      spec))

  (define config
    (call-with-input-file params
      (lambda (in) (validator (read-json in)))))

  (if print-spec
    (begin
      (pretty-print (only-spec config))
      ; TODO: write out prefix and postfix in dios DSL
      ((make-spec-out-dir-writer out-dir) (only-spec config) "spec"))
    (run config (make-out-dir-writer out-dir))))

(define bench-name (make-parameter #f))
(define param-file (make-parameter #f))
(define output-dir (make-parameter #f))
(define only-spec (make-parameter #f))

(define bench-help
  (~a "Benchmark to run. Possibilities: "
      (string-join known-benches ", ")))

(module+ main
  (command-line
    #:program "Run and save examples for Diospyros."
    #:once-each
    [("-b" "--benchmark") bench ; name of the benchmark
                          "Name of the benchmark to run."
                          (bench-name bench)]
    [("-p" "--param") params
                      "Location of the parameter file."
                      (param-file params)]
    [("-s" "--only-spec")
                      "Location of the parameter file."
                      (only-spec #t)]
    [("-o" "--output-dir") out-dir
                           "Directory to save solutions in."
                           (output-dir out-dir)])

  (when (not (bench-name))
    (error 'main
           "Missing benchmark name. Choices: ~a."
           (string-join known-benches ", ")))

  (when (not (param-file))
    (error 'main
           "Missing parameter file."))

  (when (not (or (output-dir) (only-spec)))
    (error 'main
           "Missing output directory for saving solutions in."))

  (run-bench (bench-name) (param-file) (output-dir) (only-spec)))<|MERGE_RESOLUTION|>--- conflicted
+++ resolved
@@ -7,6 +7,7 @@
          "./utils.rkt"
          "./configuration.rkt"
          "./examples/2d-conv.rkt"
+         "./examples/matrix-add.rkt"
          "./examples/matrix-multiply.rkt"
          "./examples/discrete-fourier-transform.rkt")
 
@@ -61,22 +62,19 @@
 (define (run-bench name params out-dir print-spec)
   (define-values (run only-spec keys)
     (case name
-<<<<<<< HEAD
-      [("2d-conv") (values conv2d:run-experiment conv2d:keys)]
-      [("mat-mul") (values matrix-mul:run-experiment matrix-mul:keys)]
-      [("mat-add") (values matrix-add:run-experiment matrix-add:keys)]
-      [("dft")     (values dft:run-experiment dft:keys)]
-=======
       [("2d-conv") (values conv2d:run-experiment
                            conv2d:only-spec
                            conv2d:keys)]
       [("mat-mul") (values matrix-mul:run-experiment
                            matrix-mul:only-spec
                            matrix-mul:keys)]
+      [("mat-add") (values matrix-add:run-experiment
+                           (lambda (_)
+                            (pretty-print "mat-add only-spec not implemented"))
+                           matrix-add:keys)]
       [("dft")     (values dft:run-experiment
                            dft:only-spec
                            dft:keys)]
->>>>>>> 8c37280e
       [else (error 'run-bench
                    "Unknown benchmark ~a"
                    name)]))
