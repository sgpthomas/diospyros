--- conflicted
+++ resolved
@@ -9,16 +9,9 @@
     c_out[1] = a_in[1] * b_in[1];
     c_out[2] = a_in[2] * b_in[2];
     c_out[3] = a_in[3] * b_in[3];
-<<<<<<< HEAD
-    printf("first: %d\n", c_out[0]);
-    printf("second: %d\n", c_out[1]);
-    printf("third: %d\n", c_out[2]);
-    printf("fourth: %d\n", c_out[3]);
-=======
     printf("first: %f\n", c_out[0]);
     printf("second: %f\n", c_out[1]);
     printf("third: %f\n", c_out[2]);
     printf("fourth: %f\n", c_out[3]);
->>>>>>> 3b38d203
     return 0;
 }