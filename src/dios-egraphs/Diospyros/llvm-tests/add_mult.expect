  %3 = alloca i32, align 4
  %4 = alloca i32, align 4
  %5 = alloca i8**, align 8
  %6 = alloca [4 x float], align 16
  store i32 0, i32* %3, align 4
  store i32 %0, i32* %4, align 4
  store i8** %1, i8*** %5, align 8
  %7 = load float, float* getelementptr inbounds ([4 x float], [4 x float]* @a_in, i64 0, i64 0), align 16
  %8 = load float, float* getelementptr inbounds ([4 x float], [4 x float]* @b_in, i64 0, i64 0), align 16
  %9 = fadd float %7, %8
  %10 = getelementptr inbounds [4 x float], [4 x float]* %6, i64 0, i64 0
  store float %9, float* %10, align 16
  %11 = load float, float* getelementptr inbounds ([4 x float], [4 x float]* @a_in, i64 0, i64 1), align 4
  %12 = load float, float* getelementptr inbounds ([4 x float], [4 x float]* @b_in, i64 0, i64 1), align 4
  %13 = fmul float %11, %12
  %14 = getelementptr inbounds [4 x float], [4 x float]* %6, i64 0, i64 1
  store float %13, float* %14, align 4
  %15 = load float, float* getelementptr inbounds ([4 x float], [4 x float]* @a_in, i64 0, i64 2), align 8
  %16 = load float, float* getelementptr inbounds ([4 x float], [4 x float]* @b_in, i64 0, i64 2), align 8
  %17 = fadd float %15, %16
  %18 = getelementptr inbounds [4 x float], [4 x float]* %6, i64 0, i64 2
  store float %17, float* %18, align 8
  %19 = load float, float* getelementptr inbounds ([4 x float], [4 x float]* @a_in, i64 0, i64 3), align 4
  %20 = load float, float* getelementptr inbounds ([4 x float], [4 x float]* @b_in, i64 0, i64 3), align 4
  %21 = fmul float %19, %20
  %22 = getelementptr inbounds [4 x float], [4 x float]* %6, i64 0, i64 3
  store float %21, float* %22, align 4
  %23 = load float, float* getelementptr inbounds ([4 x float], [4 x float]* @a_in, i64 0, i64 0), align 4
  %24 = insertelement <4 x float> zeroinitializer, float %23, i32 0
  %25 = insertelement <4 x float> %24, float 0.000000e+00, i32 1
  %26 = load float, float* getelementptr inbounds ([4 x float], [4 x float]* @a_in, i64 0, i64 2), align 4
  %27 = insertelement <4 x float> %25, float %26, i32 2
  %28 = insertelement <4 x float> %27, float 0.000000e+00, i32 3
  %29 = load float, float* getelementptr inbounds ([4 x float], [4 x float]* @a_in, i64 0, i64 1), align 4
  %30 = insertelement <4 x float> <float 1.000000e+00, float 0.000000e+00, float 0.000000e+00, float 0.000000e+00>, float %29, i32 1
  %31 = insertelement <4 x float> %30, float 1.000000e+00, i32 2
  %32 = load float, float* getelementptr inbounds ([4 x float], [4 x float]* @a_in, i64 0, i64 3), align 4
  %33 = insertelement <4 x float> %31, float %32, i32 3
  %34 = load float, float* getelementptr inbounds ([4 x float], [4 x float]* @b_in, i64 0, i64 0), align 4
  %35 = insertelement <4 x float> zeroinitializer, float %34, i32 0
  %36 = load float, float* getelementptr inbounds ([4 x float], [4 x float]* @b_in, i64 0, i64 1), align 4
  %37 = insertelement <4 x float> %35, float %36, i32 1
  %38 = load float, float* getelementptr inbounds ([4 x float], [4 x float]* @b_in, i64 0, i64 2), align 4
  %39 = insertelement <4 x float> %37, float %38, i32 2
  %40 = load float, float* getelementptr inbounds ([4 x float], [4 x float]* @b_in, i64 0, i64 3), align 4
  %41 = insertelement <4 x float> %39, float %40, i32 3
  %42 = call <4 x float> @llvm.fma.f32(<4 x float> %28, <4 x float> %33, <4 x float> %41)
  %43 = extractelement <4 x float> %42, i32 0
  store float %43, float* %10, align 16
  %44 = extractelement <4 x float> %42, i32 1
  store float %44, float* %14, align 4
  %45 = extractelement <4 x float> %42, i32 2
  store float %45, float* %18, align 8
  %46 = extractelement <4 x float> %42, i32 3
  store float %46, float* %22, align 4
  %47 = getelementptr inbounds [4 x float], [4 x float]* %6, i64 0, i64 0
  %48 = load float, float* %47, align 16
  %49 = fpext float %48 to double
  %50 = call i32 (i8*, ...) @printf(i8* getelementptr inbounds ([11 x i8], [11 x i8]* @.str, i64 0, i64 0), double %49)
  %51 = getelementptr inbounds [4 x float], [4 x float]* %6, i64 0, i64 1
  %52 = load float, float* %51, align 4
  %53 = fpext float %52 to double
  %54 = call i32 (i8*, ...) @printf(i8* getelementptr inbounds ([12 x i8], [12 x i8]* @.str.1, i64 0, i64 0), double %53)
  %55 = getelementptr inbounds [4 x float], [4 x float]* %6, i64 0, i64 2
  %56 = load float, float* %55, align 8
  %57 = fpext float %56 to double
  %58 = call i32 (i8*, ...) @printf(i8* getelementptr inbounds ([11 x i8], [11 x i8]* @.str.2, i64 0, i64 0), double %57)
  %59 = getelementptr inbounds [4 x float], [4 x float]* %6, i64 0, i64 3
  %60 = load float, float* %59, align 4
  %61 = fpext float %60 to double
  %62 = call i32 (i8*, ...) @printf(i8* getelementptr inbounds ([12 x i8], [12 x i8]* @.str.3, i64 0, i64 0), double %61)
  ret i32 0
---STDERR---
llvm-tests/add_mult.c:12:27: warning: format specifies type 'int' but the argument has type 'float' [-Wformat]
    printf("first: %d\n", d_out[0]);
                   ~~     ^~~~~~~~
                   %f
llvm-tests/add_mult.c:13:28: warning: format specifies type 'int' but the argument has type 'float' [-Wformat]
    printf("second: %d\n", d_out[1]);
                    ~~     ^~~~~~~~
                    %f
llvm-tests/add_mult.c:14:27: warning: format specifies type 'int' but the argument has type 'float' [-Wformat]
    printf("third: %d\n", d_out[2]);
                   ~~     ^~~~~~~~
                   %f
llvm-tests/add_mult.c:15:28: warning: format specifies type 'int' but the argument has type 'float' [-Wformat]
    printf("fourth: %d\n", d_out[3]);
                    ~~     ^~~~~~~~
                    %f
RecExpr { nodes: [Symbol("a_in"), Num(0), Get([0, 1]), Symbol("b_in"), Num(0), Get([3, 4]), Add([2, 5]), Symbol("a_in"), Num(1), Get([7, 8]), Symbol("b_in"), Num(1), Get([10, 11]), Mul([9, 12]), Symbol("a_in"), Num(2), Get([14, 15]), Symbol("b_in"), Num(2), Get([17, 18]), Add([16, 19]), Symbol("a_in"), Num(3), Get([21, 22]), Symbol("b_in"), Num(3), Get([24, 25]), Mul([23, 26]), Vec([6, 13, 20, 27])] }
Dropping inapplicable rules: div-1 div-1-inv neg-neg neg-neg-rev neg-sgn neg-sgn-rev neg-zero-inv neg-zero-inv-rev neg-minus neg-minus-rev neg-minus-zero neg-minus-zero-rev sqrt-1-inv sqrt-1-inv-rev neg_unop sqrt_unop /_binop
Stopped after 5 iterations, reason: Some(Saturated)
[Symbol("a_in"), Num(0), Get([0, 1]), Num(0), Symbol("a_in"), Num(2), Get([4, 5]), Num(0), LitVec([2, 3, 6, 7]), Num(1), Symbol("a_in"), Num(1), Get([10, 11]), Num(1), Symbol("a_in"), Num(3), Get([14, 15]), Vec([9, 12, 13, 16]), Symbol("b_in"), Num(0), Get([18, 19]), Symbol("b_in"), Num(1), Get([21, 22]), Symbol("b_in"), Num(2), Get([24, 25]), Symbol("b_in"), Num(3), Get([27, 28]), LitVec([20, 23, 26, 29]), VecMAC([8, 17, 30])]

  %3 = alloca i32, align 4
  %4 = alloca i32, align 4
  %5 = alloca i8**, align 8
  %6 = alloca [4 x float], align 16
  store i32 0, i32* %3, align 4
  store i32 %0, i32* %4, align 4
  store i8** %1, i8*** %5, align 8
  %7 = load float, float* getelementptr inbounds ([4 x float], [4 x float]* @a_in, i64 0, i64 0), align 16
  %8 = load float, float* getelementptr inbounds ([4 x float], [4 x float]* @b_in, i64 0, i64 0), align 16
  %9 = fadd float %7, %8
  %10 = getelementptr inbounds [4 x float], [4 x float]* %6, i64 0, i64 0
  store float %9, float* %10, align 16
  %11 = load float, float* getelementptr inbounds ([4 x float], [4 x float]* @a_in, i64 0, i64 1), align 4
  %12 = load float, float* getelementptr inbounds ([4 x float], [4 x float]* @b_in, i64 0, i64 1), align 4
  %13 = fmul float %11, %12
  %14 = getelementptr inbounds [4 x float], [4 x float]* %6, i64 0, i64 1
  store float %13, float* %14, align 4
  %15 = load float, float* getelementptr inbounds ([4 x float], [4 x float]* @a_in, i64 0, i64 2), align 8
  %16 = load float, float* getelementptr inbounds ([4 x float], [4 x float]* @b_in, i64 0, i64 2), align 8
  %17 = fadd float %15, %16
  %18 = getelementptr inbounds [4 x float], [4 x float]* %6, i64 0, i64 2
  store float %17, float* %18, align 8
  %19 = load float, float* getelementptr inbounds ([4 x float], [4 x float]* @a_in, i64 0, i64 3), align 4
  %20 = load float, float* getelementptr inbounds ([4 x float], [4 x float]* @b_in, i64 0, i64 3), align 4
  %21 = fmul float %19, %20
  %22 = getelementptr inbounds [4 x float], [4 x float]* %6, i64 0, i64 3
  store float %21, float* %22, align 4
  %23 = load float, float* getelementptr inbounds ([4 x float], [4 x float]* @a_in, i64 0, i64 0), align 4
  %24 = insertelement <4 x float> zeroinitializer, float %23, i32 0
  %25 = insertelement <4 x float> %24, float 0.000000e+00, i32 1
  %26 = load float, float* getelementptr inbounds ([4 x float], [4 x float]* @a_in, i64 0, i64 2), align 4
  %27 = insertelement <4 x float> %25, float %26, i32 2
  %28 = insertelement <4 x float> %27, float 0.000000e+00, i32 3
  %29 = load float, float* getelementptr inbounds ([4 x float], [4 x float]* @a_in, i64 0, i64 1), align 4
  %30 = insertelement <4 x float> <float 1.000000e+00, float 0.000000e+00, float 0.000000e+00, float 0.000000e+00>, float %29, i32 1
  %31 = insertelement <4 x float> %30, float 1.000000e+00, i32 2
  %32 = load float, float* getelementptr inbounds ([4 x float], [4 x float]* @a_in, i64 0, i64 3), align 4
  %33 = insertelement <4 x float> %31, float %32, i32 3
  %34 = load float, float* getelementptr inbounds ([4 x float], [4 x float]* @b_in, i64 0, i64 0), align 4
  %35 = insertelement <4 x float> zeroinitializer, float %34, i32 0
  %36 = load float, float* getelementptr inbounds ([4 x float], [4 x float]* @b_in, i64 0, i64 1), align 4
  %37 = insertelement <4 x float> %35, float %36, i32 1
  %38 = load float, float* getelementptr inbounds ([4 x float], [4 x float]* @b_in, i64 0, i64 2), align 4
  %39 = insertelement <4 x float> %37, float %38, i32 2
  %40 = load float, float* getelementptr inbounds ([4 x float], [4 x float]* @b_in, i64 0, i64 3), align 4
  %41 = insertelement <4 x float> %39, float %40, i32 3
  %42 = call <4 x float> @llvm.fma.f32(<4 x float> %28, <4 x float> %33, <4 x float> %41)
  %43 = extractelement <4 x float> %42, i32 0
  store float %43, float* %10, align 16
  %44 = extractelement <4 x float> %42, i32 1
  store float %44, float* %14, align 4
  %45 = extractelement <4 x float> %42, i32 2
  store float %45, float* %18, align 8
  %46 = extractelement <4 x float> %42, i32 3
  store float %46, float* %22, align 4
  %47 = getelementptr inbounds [4 x float], [4 x float]* %6, i64 0, i64 0
  %48 = load float, float* %47, align 16
  %49 = fpext float %48 to double
  %50 = call i32 (i8*, ...) @printf(i8* getelementptr inbounds ([11 x i8], [11 x i8]* @.str, i64 0, i64 0), double %49)
  %51 = getelementptr inbounds [4 x float], [4 x float]* %6, i64 0, i64 1
  %52 = load float, float* %51, align 4
  %53 = fpext float %52 to double
  %54 = call i32 (i8*, ...) @printf(i8* getelementptr inbounds ([12 x i8], [12 x i8]* @.str.1, i64 0, i64 0), double %53)
  %55 = getelementptr inbounds [4 x float], [4 x float]* %6, i64 0, i64 2
  %56 = load float, float* %55, align 8
  %57 = fpext float %56 to double
  %58 = call i32 (i8*, ...) @printf(i8* getelementptr inbounds ([11 x i8], [11 x i8]* @.str.2, i64 0, i64 0), double %57)
  %59 = getelementptr inbounds [4 x float], [4 x float]* %6, i64 0, i64 3
  %60 = load float, float* %59, align 4
  %61 = fpext float %60 to double
  %62 = call i32 (i8*, ...) @printf(i8* getelementptr inbounds ([12 x i8], [12 x i8]* @.str.3, i64 0, i64 0), double %61)
  ret i32 0
<<<<<<< HEAD

4 warnings generated.
=======
>>>>>>> 3b38d203
<|MERGE_RESOLUTION|>--- conflicted
+++ resolved
@@ -71,101 +71,7 @@
   %62 = call i32 (i8*, ...) @printf(i8* getelementptr inbounds ([12 x i8], [12 x i8]* @.str.3, i64 0, i64 0), double %61)
   ret i32 0
 ---STDERR---
-llvm-tests/add_mult.c:12:27: warning: format specifies type 'int' but the argument has type 'float' [-Wformat]
-    printf("first: %d\n", d_out[0]);
-                   ~~     ^~~~~~~~
-                   %f
-llvm-tests/add_mult.c:13:28: warning: format specifies type 'int' but the argument has type 'float' [-Wformat]
-    printf("second: %d\n", d_out[1]);
-                    ~~     ^~~~~~~~
-                    %f
-llvm-tests/add_mult.c:14:27: warning: format specifies type 'int' but the argument has type 'float' [-Wformat]
-    printf("third: %d\n", d_out[2]);
-                   ~~     ^~~~~~~~
-                   %f
-llvm-tests/add_mult.c:15:28: warning: format specifies type 'int' but the argument has type 'float' [-Wformat]
-    printf("fourth: %d\n", d_out[3]);
-                    ~~     ^~~~~~~~
-                    %f
 RecExpr { nodes: [Symbol("a_in"), Num(0), Get([0, 1]), Symbol("b_in"), Num(0), Get([3, 4]), Add([2, 5]), Symbol("a_in"), Num(1), Get([7, 8]), Symbol("b_in"), Num(1), Get([10, 11]), Mul([9, 12]), Symbol("a_in"), Num(2), Get([14, 15]), Symbol("b_in"), Num(2), Get([17, 18]), Add([16, 19]), Symbol("a_in"), Num(3), Get([21, 22]), Symbol("b_in"), Num(3), Get([24, 25]), Mul([23, 26]), Vec([6, 13, 20, 27])] }
 Dropping inapplicable rules: div-1 div-1-inv neg-neg neg-neg-rev neg-sgn neg-sgn-rev neg-zero-inv neg-zero-inv-rev neg-minus neg-minus-rev neg-minus-zero neg-minus-zero-rev sqrt-1-inv sqrt-1-inv-rev neg_unop sqrt_unop /_binop
 Stopped after 5 iterations, reason: Some(Saturated)
-[Symbol("a_in"), Num(0), Get([0, 1]), Num(0), Symbol("a_in"), Num(2), Get([4, 5]), Num(0), LitVec([2, 3, 6, 7]), Num(1), Symbol("a_in"), Num(1), Get([10, 11]), Num(1), Symbol("a_in"), Num(3), Get([14, 15]), Vec([9, 12, 13, 16]), Symbol("b_in"), Num(0), Get([18, 19]), Symbol("b_in"), Num(1), Get([21, 22]), Symbol("b_in"), Num(2), Get([24, 25]), Symbol("b_in"), Num(3), Get([27, 28]), LitVec([20, 23, 26, 29]), VecMAC([8, 17, 30])]
-
-  %3 = alloca i32, align 4
-  %4 = alloca i32, align 4
-  %5 = alloca i8**, align 8
-  %6 = alloca [4 x float], align 16
-  store i32 0, i32* %3, align 4
-  store i32 %0, i32* %4, align 4
-  store i8** %1, i8*** %5, align 8
-  %7 = load float, float* getelementptr inbounds ([4 x float], [4 x float]* @a_in, i64 0, i64 0), align 16
-  %8 = load float, float* getelementptr inbounds ([4 x float], [4 x float]* @b_in, i64 0, i64 0), align 16
-  %9 = fadd float %7, %8
-  %10 = getelementptr inbounds [4 x float], [4 x float]* %6, i64 0, i64 0
-  store float %9, float* %10, align 16
-  %11 = load float, float* getelementptr inbounds ([4 x float], [4 x float]* @a_in, i64 0, i64 1), align 4
-  %12 = load float, float* getelementptr inbounds ([4 x float], [4 x float]* @b_in, i64 0, i64 1), align 4
-  %13 = fmul float %11, %12
-  %14 = getelementptr inbounds [4 x float], [4 x float]* %6, i64 0, i64 1
-  store float %13, float* %14, align 4
-  %15 = load float, float* getelementptr inbounds ([4 x float], [4 x float]* @a_in, i64 0, i64 2), align 8
-  %16 = load float, float* getelementptr inbounds ([4 x float], [4 x float]* @b_in, i64 0, i64 2), align 8
-  %17 = fadd float %15, %16
-  %18 = getelementptr inbounds [4 x float], [4 x float]* %6, i64 0, i64 2
-  store float %17, float* %18, align 8
-  %19 = load float, float* getelementptr inbounds ([4 x float], [4 x float]* @a_in, i64 0, i64 3), align 4
-  %20 = load float, float* getelementptr inbounds ([4 x float], [4 x float]* @b_in, i64 0, i64 3), align 4
-  %21 = fmul float %19, %20
-  %22 = getelementptr inbounds [4 x float], [4 x float]* %6, i64 0, i64 3
-  store float %21, float* %22, align 4
-  %23 = load float, float* getelementptr inbounds ([4 x float], [4 x float]* @a_in, i64 0, i64 0), align 4
-  %24 = insertelement <4 x float> zeroinitializer, float %23, i32 0
-  %25 = insertelement <4 x float> %24, float 0.000000e+00, i32 1
-  %26 = load float, float* getelementptr inbounds ([4 x float], [4 x float]* @a_in, i64 0, i64 2), align 4
-  %27 = insertelement <4 x float> %25, float %26, i32 2
-  %28 = insertelement <4 x float> %27, float 0.000000e+00, i32 3
-  %29 = load float, float* getelementptr inbounds ([4 x float], [4 x float]* @a_in, i64 0, i64 1), align 4
-  %30 = insertelement <4 x float> <float 1.000000e+00, float 0.000000e+00, float 0.000000e+00, float 0.000000e+00>, float %29, i32 1
-  %31 = insertelement <4 x float> %30, float 1.000000e+00, i32 2
-  %32 = load float, float* getelementptr inbounds ([4 x float], [4 x float]* @a_in, i64 0, i64 3), align 4
-  %33 = insertelement <4 x float> %31, float %32, i32 3
-  %34 = load float, float* getelementptr inbounds ([4 x float], [4 x float]* @b_in, i64 0, i64 0), align 4
-  %35 = insertelement <4 x float> zeroinitializer, float %34, i32 0
-  %36 = load float, float* getelementptr inbounds ([4 x float], [4 x float]* @b_in, i64 0, i64 1), align 4
-  %37 = insertelement <4 x float> %35, float %36, i32 1
-  %38 = load float, float* getelementptr inbounds ([4 x float], [4 x float]* @b_in, i64 0, i64 2), align 4
-  %39 = insertelement <4 x float> %37, float %38, i32 2
-  %40 = load float, float* getelementptr inbounds ([4 x float], [4 x float]* @b_in, i64 0, i64 3), align 4
-  %41 = insertelement <4 x float> %39, float %40, i32 3
-  %42 = call <4 x float> @llvm.fma.f32(<4 x float> %28, <4 x float> %33, <4 x float> %41)
-  %43 = extractelement <4 x float> %42, i32 0
-  store float %43, float* %10, align 16
-  %44 = extractelement <4 x float> %42, i32 1
-  store float %44, float* %14, align 4
-  %45 = extractelement <4 x float> %42, i32 2
-  store float %45, float* %18, align 8
-  %46 = extractelement <4 x float> %42, i32 3
-  store float %46, float* %22, align 4
-  %47 = getelementptr inbounds [4 x float], [4 x float]* %6, i64 0, i64 0
-  %48 = load float, float* %47, align 16
-  %49 = fpext float %48 to double
-  %50 = call i32 (i8*, ...) @printf(i8* getelementptr inbounds ([11 x i8], [11 x i8]* @.str, i64 0, i64 0), double %49)
-  %51 = getelementptr inbounds [4 x float], [4 x float]* %6, i64 0, i64 1
-  %52 = load float, float* %51, align 4
-  %53 = fpext float %52 to double
-  %54 = call i32 (i8*, ...) @printf(i8* getelementptr inbounds ([12 x i8], [12 x i8]* @.str.1, i64 0, i64 0), double %53)
-  %55 = getelementptr inbounds [4 x float], [4 x float]* %6, i64 0, i64 2
-  %56 = load float, float* %55, align 8
-  %57 = fpext float %56 to double
-  %58 = call i32 (i8*, ...) @printf(i8* getelementptr inbounds ([11 x i8], [11 x i8]* @.str.2, i64 0, i64 0), double %57)
-  %59 = getelementptr inbounds [4 x float], [4 x float]* %6, i64 0, i64 3
-  %60 = load float, float* %59, align 4
-  %61 = fpext float %60 to double
-  %62 = call i32 (i8*, ...) @printf(i8* getelementptr inbounds ([12 x i8], [12 x i8]* @.str.3, i64 0, i64 0), double %61)
-  ret i32 0
-<<<<<<< HEAD
-
-4 warnings generated.
-=======
->>>>>>> 3b38d203
+[Symbol("a_in"), Num(0), Get([0, 1]), Num(0), Symbol("a_in"), Num(2), Get([4, 5]), Num(0), LitVec([2, 3, 6, 7]), Num(1), Symbol("a_in"), Num(1), Get([10, 11]), Num(1), Symbol("a_in"), Num(3), Get([14, 15]), Vec([9, 12, 13, 16]), Symbol("b_in"), Num(0), Get([18, 19]), Symbol("b_in"), Num(1), Get([21, 22]), Symbol("b_in"), Num(2), Get([24, 25]), Symbol("b_in"), Num(3), Get([27, 28]), LitVec([20, 23, 26, 29]), VecMAC([8, 17, 30])]