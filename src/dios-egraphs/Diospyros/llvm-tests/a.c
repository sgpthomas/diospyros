#include <stdio.h>

float a_in[] = {1, 2, 3, 4};
float b_in[] = {5, 6, 7, 8};

int main(int argc, char **argv) {
<<<<<<< HEAD
//  return argc + 5;
  float c_out[4];
  c_out[0] = a_in[0] + b_in[0];
  c_out[1] = a_in[1] + b_in[1];
  c_out[2] = a_in[2] + b_in[2];
  c_out[3] = a_in[3] + b_in[3];
  printf("first: %d\n", c_out[0]);
  printf("second: %d\n", c_out[1]);
  printf("third: %d\n", c_out[2]);
  printf("fourth: %d\n", c_out[3]);
  return 0;
=======
    //  return argc + 5;
    float c_out[4];
    c_out[0] = a_in[0] + b_in[0];
    c_out[1] = a_in[1] + b_in[1];
    c_out[2] = a_in[2] + b_in[2];
    c_out[3] = a_in[3] + b_in[3];
    printf("first: %f\n", c_out[0]);
    printf("second: %f\n", c_out[1]);
    printf("third: %f\n", c_out[2]);
    printf("fourth: %f\n", c_out[3]);
    return 0;
>>>>>>> 3b38d203
}<|MERGE_RESOLUTION|>--- conflicted
+++ resolved
@@ -4,19 +4,6 @@
 float b_in[] = {5, 6, 7, 8};
 
 int main(int argc, char **argv) {
-<<<<<<< HEAD
-//  return argc + 5;
-  float c_out[4];
-  c_out[0] = a_in[0] + b_in[0];
-  c_out[1] = a_in[1] + b_in[1];
-  c_out[2] = a_in[2] + b_in[2];
-  c_out[3] = a_in[3] + b_in[3];
-  printf("first: %d\n", c_out[0]);
-  printf("second: %d\n", c_out[1]);
-  printf("third: %d\n", c_out[2]);
-  printf("fourth: %d\n", c_out[3]);
-  return 0;
-=======
     //  return argc + 5;
     float c_out[4];
     c_out[0] = a_in[0] + b_in[0];
@@ -28,5 +15,4 @@
     printf("third: %f\n", c_out[2]);
     printf("fourth: %f\n", c_out[3]);
     return 0;
->>>>>>> 3b38d203
 }