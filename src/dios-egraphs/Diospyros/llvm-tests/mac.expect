--- conflicted
+++ resolved
@@ -84,114 +84,7 @@
   %75 = call i32 (i8*, ...) @printf(i8* getelementptr inbounds ([12 x i8], [12 x i8]* @.str.3, i64 0, i64 0), double %74)
   ret i32 0
 ---STDERR---
-llvm-tests/mac.c:13:27: warning: format specifies type 'int' but the argument has type 'float' [-Wformat]
-    printf("first: %d\n", d_out[0]);
-                   ~~     ^~~~~~~~
-                   %f
-llvm-tests/mac.c:14:28: warning: format specifies type 'int' but the argument has type 'float' [-Wformat]
-    printf("second: %d\n", d_out[1]);
-                    ~~     ^~~~~~~~
-                    %f
-llvm-tests/mac.c:15:27: warning: format specifies type 'int' but the argument has type 'float' [-Wformat]
-    printf("third: %d\n", d_out[2]);
-                   ~~     ^~~~~~~~
-                   %f
-llvm-tests/mac.c:16:28: warning: format specifies type 'int' but the argument has type 'float' [-Wformat]
-    printf("fourth: %d\n", d_out[3]);
-                    ~~     ^~~~~~~~
-                    %f
 RecExpr { nodes: [Symbol("b_in"), Num(0), Get([0, 1]), Symbol("c_in"), Num(0), Get([3, 4]), Mul([2, 5]), Symbol("a_in"), Num(0), Get([7, 8]), Add([9, 6]), Symbol("b_in"), Num(1), Get([11, 12]), Symbol("c_in"), Num(1), Get([14, 15]), Mul([13, 16]), Symbol("a_in"), Num(1), Get([18, 19]), Add([20, 17]), Symbol("b_in"), Num(2), Get([22, 23]), Symbol("c_in"), Num(2), Get([25, 26]), Mul([24, 27]), Symbol("a_in"), Num(2), Get([29, 30]), Add([31, 28]), Symbol("b_in"), Num(3), Get([33, 34]), Symbol("c_in"), Num(3), Get([36, 37]), Mul([35, 38]), Symbol("a_in"), Num(3), Get([40, 41]), Add([42, 39]), Vec([10, 21, 32, 43])] }
 Dropping inapplicable rules: div-1 div-1-inv neg-neg neg-neg-rev neg-sgn neg-sgn-rev neg-zero-inv neg-zero-inv-rev neg-minus neg-minus-rev neg-minus-zero neg-minus-zero-rev sqrt-1-inv sqrt-1-inv-rev neg_unop sqrt_unop /_binop
 Stopped after 7 iterations, reason: Some(Saturated)
-[Symbol("a_in"), Num(0), Get([0, 1]), Symbol("a_in"), Num(1), Get([3, 4]), Symbol("a_in"), Num(2), Get([6, 7]), Symbol("a_in"), Num(3), Get([9, 10]), LitVec([2, 5, 8, 11]), Symbol("b_in"), Num(0), Get([13, 14]), Symbol("b_in"), Num(1), Get([16, 17]), Symbol("b_in"), Num(2), Get([19, 20]), Symbol("b_in"), Num(3), Get([22, 23]), LitVec([15, 18, 21, 24]), Symbol("c_in"), Num(0), Get([26, 27]), Symbol("c_in"), Num(1), Get([29, 30]), Symbol("c_in"), Num(2), Get([32, 33]), Symbol("c_in"), Num(3), Get([35, 36]), LitVec([28, 31, 34, 37]), VecMAC([12, 25, 38])]
-
-  %3 = alloca i32, align 4
-  %4 = alloca i32, align 4
-  %5 = alloca i8**, align 8
-  %6 = alloca [4 x float], align 16
-  store i32 0, i32* %3, align 4
-  store i32 %0, i32* %4, align 4
-  store i8** %1, i8*** %5, align 8
-  %7 = load float, float* getelementptr inbounds ([4 x float], [4 x float]* @a_in, i64 0, i64 0), align 16
-  %8 = load float, float* getelementptr inbounds ([4 x float], [4 x float]* @b_in, i64 0, i64 0), align 16
-  %9 = load float, float* getelementptr inbounds ([4 x float], [4 x float]* @c_in, i64 0, i64 0), align 16
-  %10 = fmul float %8, %9
-  %11 = fadd float %7, %10
-  %12 = getelementptr inbounds [4 x float], [4 x float]* %6, i64 0, i64 0
-  store float %11, float* %12, align 16
-  %13 = load float, float* getelementptr inbounds ([4 x float], [4 x float]* @a_in, i64 0, i64 1), align 4
-  %14 = load float, float* getelementptr inbounds ([4 x float], [4 x float]* @b_in, i64 0, i64 1), align 4
-  %15 = load float, float* getelementptr inbounds ([4 x float], [4 x float]* @c_in, i64 0, i64 1), align 4
-  %16 = fmul float %14, %15
-  %17 = fadd float %13, %16
-  %18 = getelementptr inbounds [4 x float], [4 x float]* %6, i64 0, i64 1
-  store float %17, float* %18, align 4
-  %19 = load float, float* getelementptr inbounds ([4 x float], [4 x float]* @a_in, i64 0, i64 2), align 8
-  %20 = load float, float* getelementptr inbounds ([4 x float], [4 x float]* @b_in, i64 0, i64 2), align 8
-  %21 = load float, float* getelementptr inbounds ([4 x float], [4 x float]* @c_in, i64 0, i64 2), align 8
-  %22 = fmul float %20, %21
-  %23 = fadd float %19, %22
-  %24 = getelementptr inbounds [4 x float], [4 x float]* %6, i64 0, i64 2
-  store float %23, float* %24, align 8
-  %25 = load float, float* getelementptr inbounds ([4 x float], [4 x float]* @a_in, i64 0, i64 3), align 4
-  %26 = load float, float* getelementptr inbounds ([4 x float], [4 x float]* @b_in, i64 0, i64 3), align 4
-  %27 = load float, float* getelementptr inbounds ([4 x float], [4 x float]* @c_in, i64 0, i64 3), align 4
-  %28 = fmul float %26, %27
-  %29 = fadd float %25, %28
-  %30 = getelementptr inbounds [4 x float], [4 x float]* %6, i64 0, i64 3
-  store float %29, float* %30, align 4
-  %31 = load float, float* getelementptr inbounds ([4 x float], [4 x float]* @a_in, i64 0, i64 0), align 4
-  %32 = insertelement <4 x float> zeroinitializer, float %31, i32 0
-  %33 = load float, float* getelementptr inbounds ([4 x float], [4 x float]* @a_in, i64 0, i64 1), align 4
-  %34 = insertelement <4 x float> %32, float %33, i32 1
-  %35 = load float, float* getelementptr inbounds ([4 x float], [4 x float]* @a_in, i64 0, i64 2), align 4
-  %36 = insertelement <4 x float> %34, float %35, i32 2
-  %37 = load float, float* getelementptr inbounds ([4 x float], [4 x float]* @a_in, i64 0, i64 3), align 4
-  %38 = insertelement <4 x float> %36, float %37, i32 3
-  %39 = load float, float* getelementptr inbounds ([4 x float], [4 x float]* @b_in, i64 0, i64 0), align 4
-  %40 = insertelement <4 x float> zeroinitializer, float %39, i32 0
-  %41 = load float, float* getelementptr inbounds ([4 x float], [4 x float]* @b_in, i64 0, i64 1), align 4
-  %42 = insertelement <4 x float> %40, float %41, i32 1
-  %43 = load float, float* getelementptr inbounds ([4 x float], [4 x float]* @b_in, i64 0, i64 2), align 4
-  %44 = insertelement <4 x float> %42, float %43, i32 2
-  %45 = load float, float* getelementptr inbounds ([4 x float], [4 x float]* @b_in, i64 0, i64 3), align 4
-  %46 = insertelement <4 x float> %44, float %45, i32 3
-  %47 = load float, float* getelementptr inbounds ([4 x float], [4 x float]* @c_in, i64 0, i64 0), align 4
-  %48 = insertelement <4 x float> zeroinitializer, float %47, i32 0
-  %49 = load float, float* getelementptr inbounds ([4 x float], [4 x float]* @c_in, i64 0, i64 1), align 4
-  %50 = insertelement <4 x float> %48, float %49, i32 1
-  %51 = load float, float* getelementptr inbounds ([4 x float], [4 x float]* @c_in, i64 0, i64 2), align 4
-  %52 = insertelement <4 x float> %50, float %51, i32 2
-  %53 = load float, float* getelementptr inbounds ([4 x float], [4 x float]* @c_in, i64 0, i64 3), align 4
-  %54 = insertelement <4 x float> %52, float %53, i32 3
-  %55 = call <4 x float> @llvm.fma.f32(<4 x float> %38, <4 x float> %46, <4 x float> %54)
-  %56 = extractelement <4 x float> %55, i32 0
-  store float %56, float* %12, align 16
-  %57 = extractelement <4 x float> %55, i32 1
-  store float %57, float* %18, align 4
-  %58 = extractelement <4 x float> %55, i32 2
-  store float %58, float* %24, align 8
-  %59 = extractelement <4 x float> %55, i32 3
-  store float %59, float* %30, align 4
-  %60 = getelementptr inbounds [4 x float], [4 x float]* %6, i64 0, i64 0
-  %61 = load float, float* %60, align 16
-  %62 = fpext float %61 to double
-  %63 = call i32 (i8*, ...) @printf(i8* getelementptr inbounds ([11 x i8], [11 x i8]* @.str, i64 0, i64 0), double %62)
-  %64 = getelementptr inbounds [4 x float], [4 x float]* %6, i64 0, i64 1
-  %65 = load float, float* %64, align 4
-  %66 = fpext float %65 to double
-  %67 = call i32 (i8*, ...) @printf(i8* getelementptr inbounds ([12 x i8], [12 x i8]* @.str.1, i64 0, i64 0), double %66)
-  %68 = getelementptr inbounds [4 x float], [4 x float]* %6, i64 0, i64 2
-  %69 = load float, float* %68, align 8
-  %70 = fpext float %69 to double
-  %71 = call i32 (i8*, ...) @printf(i8* getelementptr inbounds ([11 x i8], [11 x i8]* @.str.2, i64 0, i64 0), double %70)
-  %72 = getelementptr inbounds [4 x float], [4 x float]* %6, i64 0, i64 3
-  %73 = load float, float* %72, align 4
-  %74 = fpext float %73 to double
-  %75 = call i32 (i8*, ...) @printf(i8* getelementptr inbounds ([12 x i8], [12 x i8]* @.str.3, i64 0, i64 0), double %74)
-  ret i32 0
-<<<<<<< HEAD
-
-4 warnings generated.
-=======
->>>>>>> 3b38d203
+[Symbol("a_in"), Num(0), Get([0, 1]), Symbol("a_in"), Num(1), Get([3, 4]), Symbol("a_in"), Num(2), Get([6, 7]), Symbol("a_in"), Num(3), Get([9, 10]), LitVec([2, 5, 8, 11]), Symbol("b_in"), Num(0), Get([13, 14]), Symbol("b_in"), Num(1), Get([16, 17]), Symbol("b_in"), Num(2), Get([19, 20]), Symbol("b_in"), Num(3), Get([22, 23]), LitVec([15, 18, 21, 24]), Symbol("c_in"), Num(0), Get([26, 27]), Symbol("c_in"), Num(1), Get([29, 30]), Symbol("c_in"), Num(2), Get([32, 33]), Symbol("c_in"), Num(3), Get([35, 36]), LitVec([28, 31, 34, 37]), VecMAC([12, 25, 38])]