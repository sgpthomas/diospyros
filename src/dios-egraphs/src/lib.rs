#![allow(unused_variables)]

extern crate llvm_sys as llvm;
pub mod binopsearcher;
pub mod config;
pub mod cost;
pub mod macsearcher;
pub mod rewriteconcats;
pub mod rules;
pub mod searchutils;
pub mod stringconversion;
pub mod veclang;

<<<<<<< HEAD
use llvm::core::*;
use llvm::prelude::*;
use llvm::LLVMOpcode::*;

// use crate::rules::*;
// use veclang::{VecLang};

=======
use llvm::{core::*, prelude::*, LLVMOpcode::*};
>>>>>>> 5d2b65f6
use libc::size_t;
use egg::*;
<<<<<<< HEAD
use std::ffi::CStr;
use std::os::raw::c_char;
use veclang::VecLang;
// use std::convert::TryInto;
=======
use veclang::VecLang;
use std::{ffi::CStr, os::raw::c_char};
>>>>>>> 5d2b65f6

use std::collections::HashMap;

extern "C" {
  fn llvm_index(val: LLVMValueRef) -> i32;
  fn llvm_name(val: LLVMValueRef) -> *const c_char;
<<<<<<< HEAD
  fn llvm_operand(val: LLVMValueRef) -> LLVMValueRef;
=======
>>>>>>> 5d2b65f6
}

#[no_mangle]
unsafe fn choose_binop(bop: &LLVMValueRef, ids: [egg::Id; 2]) -> VecLang {
  match LLVMGetInstructionOpcode(*bop) {
    LLVMAdd => VecLang::Add(ids),
    LLVMMul => VecLang::Mul(ids),
    LLVMSub => VecLang::Minus(ids),
    LLVMUDiv => VecLang::Div(ids),
    _ => panic!("Match Error"),
  }
}

#[no_mangle]
<<<<<<< HEAD
pub fn to_expr(
  bb_vec: &[LLVMValueRef],
) -> (
  RecExpr<VecLang>,
  std::collections::HashMap<egg::Symbol, *mut llvm::LLVMValue>,
) {
  let mut symbol_operand_map = HashMap::new();
=======
pub fn to_expr(bb_vec: &[LLVMValueRef]) -> RecExpr<VecLang> {
>>>>>>> 5d2b65f6
  let (mut vec, mut adds) = (Vec::new(), Vec::new());
  let (mut var, mut num);
  let mut ids = [Id::from(0); 2];
  for bop in bb_vec.iter() {
    unsafe {
      let lhs = LLVMGetOperand(LLVMGetOperand(*bop, 0), 0);
      let rhs = LLVMGetOperand(LLVMGetOperand(*bop, 1), 0);

      // lhs
      let name1 = CStr::from_ptr(llvm_name(lhs)).to_str().unwrap();
      vec.push(VecLang::Symbol(Symbol::from(name1)));
      var = vec.len() - 1;

      let ind1 = llvm_index(lhs);
      vec.push(VecLang::Num(ind1));
      num = vec.len() - 1;
      vec.push(VecLang::Get([Id::from(var), Id::from(num)]));
      ids[0] = Id::from(vec.len() - 1);

      let operand1 = llvm_operand(lhs);
      let symbol1 = Symbol::from(name1);
      symbol_operand_map.insert(symbol1, operand1);

      // rhs
      let name2 = CStr::from_ptr(llvm_name(rhs)).to_str().unwrap();
      vec.push(VecLang::Symbol(Symbol::from(name2)));
      var = vec.len() - 1;

      let ind2 = llvm_index(rhs);
      vec.push(VecLang::Num(ind2));
      num = vec.len() - 1;

      vec.push(VecLang::Get([Id::from(var), Id::from(num)]));
      ids[1] = Id::from(vec.len() - 1);

      let operand2 = llvm_operand(rhs);
      let symbol2 = Symbol::from(name2);
      symbol_operand_map.insert(symbol2, operand2);

      // lhs + rhs
      vec.push(choose_binop(bop, ids));
      adds.push(Id::from(vec.len() - 1));
    }
  }
  vec.push(VecLang::Vec(adds.into_boxed_slice()));
  return (RecExpr::from(vec), symbol_operand_map);
}

#[no_mangle]
<<<<<<< HEAD
unsafe fn translate_binop(
  ids: &[egg::Id; 2],
  vec: &[VecLang],
  symbol_map: &HashMap<egg::Symbol, LLVMValueRef>,
  builder: *mut llvm::LLVMBuilder,
  bb: *mut llvm::LLVMBasicBlock,
  context: *mut llvm::LLVMContext,
  name: *const ::libc::c_char,
  constructor: unsafe extern "C" fn(
    LLVMBuilderRef,
    LLVMValueRef,
    LLVMValueRef,
    *const ::libc::c_char,
  ) -> LLVMValueRef,
) -> LLVMValueRef {
  let left = usize::from(ids[0]);
  let left_enode = &vec[left];
  let left_vref = translate(left_enode, vec, symbol_map, builder, bb, context);
  let right = usize::from(ids[1]);
  let right_enode = &vec[right];
  let right_vref = translate(right_enode, vec, symbol_map, builder, bb, context);
  let val = constructor(builder, left_vref, right_vref, name);
  LLVMAppendExistingBasicBlock(val, bb);
  val
}

#[no_mangle]
unsafe fn translate(
  enode: &VecLang,
  vec: &[VecLang],
  symbol_map: &HashMap<egg::Symbol, LLVMValueRef>,
  builder: *mut llvm::LLVMBuilder,
  bb: *mut llvm::LLVMBasicBlock,
  context: *mut llvm::LLVMContext,
) -> LLVMValueRef {
  match enode {
    VecLang::Symbol(s) => match symbol_map.get(s) {
      None => panic!("{} not found in symbol map", s),
      Some(val) => *val,
    },
    VecLang::Num(n) => {
      let i64t = LLVMInt64TypeInContext(context);
      LLVMConstInt(i64t, *n as u64, 0)
    }
    VecLang::Get(ids) => {
      let name = usize::from(ids[0]);
      let name_enode = &vec[name];
      let name_vref = translate(name_enode, vec, symbol_map, builder, bb, context);
      let index = usize::from(ids[1]);
      let index_enode = &vec[index];
      let mut index_vref = translate(index_enode, vec, symbol_map, builder, bb, context);
      let mut_index_vref = &mut index_vref;
      let gep_val = LLVMBuildGEP(
        builder,
        name_vref,
        mut_index_vref,
        1,
        b"geps\0".as_ptr() as *const _,
      );
      LLVMAppendExistingBasicBlock(gep_val, bb);
      gep_val
    }
    VecLang::LitVec(boxed_ids) => {
      panic!("Unimplemented")
    }
    VecLang::Vec(boxed_ids) => {
      panic!("Unimplemented")
    }
    VecLang::Add(ids) | VecLang::VecAdd(ids) => translate_binop(
      ids,
      vec,
      symbol_map,
      builder,
      bb,
      context,
      b"add\0".as_ptr() as *const _,
      LLVMBuildAdd,
    ),
    VecLang::VecMul(ids) => translate_binop(
      ids,
      vec,
      symbol_map,
      builder,
      bb,
      context,
      b"mul\0".as_ptr() as *const _,
      LLVMBuildMul,
    ),
    VecLang::VecMinus(ids) => translate_binop(
      ids,
      vec,
      symbol_map,
      builder,
      bb,
      context,
      b"sub\0".as_ptr() as *const _,
      LLVMBuildSub,
    ),
    _ => panic!("Unimplemented"),
  }
}

#[no_mangle]
pub unsafe fn to_llvm(
  expr: RecExpr<VecLang>,
  symbol_map: &HashMap<egg::Symbol, LLVMValueRef>,
) -> LLVMValueRef {
  let vec = expr.as_ref();
  let context = LLVMContextCreate();
  let module = LLVMModuleCreateWithNameInContext(b"sum\0".as_ptr() as *const _, context);
  let builder = LLVMCreateBuilderInContext(context);

  // get a type for sum function
  let i64t = LLVMInt64TypeInContext(context);
  let mut argts = [i64t, i64t, i64t];
  let function_type = LLVMFunctionType(i64t, argts.as_mut_ptr(), argts.len() as u32, 0);

  // add it to our module
  let function = LLVMAddFunction(module, b"sum\0".as_ptr() as *const _, function_type);

  // Create a basic block in the function and set our builder to generate
  // code in it.
  let bb = LLVMAppendBasicBlockInContext(context, function, b"entry\0".as_ptr() as *const _);

  let last = match vec.last() {
    None => panic!("No match for last element of vector of Egg Terms."),
    Some(term) => term,
  };
  translate(last, vec, symbol_map, builder, bb, context);

  return LLVMBasicBlockAsValue(bb);
}

#[no_mangle]
pub fn optimize(bb: *const LLVMValueRef, size: size_t) -> LLVMValueRef {
=======
pub fn to_llvm(expr : RecExpr<VecLang>, inst : LLVMValueRef) -> LLVMValueRef {
  let exprs = RecExpr::as_ref(&expr);
  let last = expr.as_ref().last().unwrap();
  let _llvm_inst = eval_expr(last, exprs, inst);
  return inst;
}

#[no_mangle]
pub fn eval_expr(expr : &VecLang, exprs : &[VecLang], inst : LLVMValueRef) -> LLVMValueRef {
  match expr {
    VecLang::VecAdd([l, r]) => {
      ()
    },
    VecLang::LitVec(v) | VecLang::Vec(v) => (),
    VecLang::Symbol(s) => (),
    VecLang::Num(i) => (),
    _ => ()
  }
  return inst;
}

#[no_mangle]
pub fn optimize(bb: *const LLVMValueRef, size: size_t) -> () {
>>>>>>> 5d2b65f6
  unsafe {
    // llvm to egg
    let (expr, symbol_operand_map) = to_expr(std::slice::from_raw_parts(bb, size));

    // optimization pass
    println!("{:?}", expr);
    let (_, best) = rules::run(&expr, 180, false, false);
    println!("{:?}", best.as_ref());

    // TODO: egg to llvm
<<<<<<< HEAD
    to_llvm(expr, &symbol_operand_map)
=======
    let _lexpr = to_llvm(best, *bb);
>>>>>>> 5d2b65f6
  }
}<|MERGE_RESOLUTION|>--- conflicted
+++ resolved
@@ -11,38 +11,18 @@
 pub mod stringconversion;
 pub mod veclang;
 
-<<<<<<< HEAD
-use llvm::core::*;
-use llvm::prelude::*;
-use llvm::LLVMOpcode::*;
-
-// use crate::rules::*;
-// use veclang::{VecLang};
-
-=======
+use egg::*;
+use libc::size_t;
 use llvm::{core::*, prelude::*, LLVMOpcode::*};
->>>>>>> 5d2b65f6
-use libc::size_t;
-use egg::*;
-<<<<<<< HEAD
-use std::ffi::CStr;
-use std::os::raw::c_char;
+use std::{ffi::CStr, os::raw::c_char};
 use veclang::VecLang;
-// use std::convert::TryInto;
-=======
-use veclang::VecLang;
-use std::{ffi::CStr, os::raw::c_char};
->>>>>>> 5d2b65f6
 
 use std::collections::HashMap;
 
 extern "C" {
   fn llvm_index(val: LLVMValueRef) -> i32;
   fn llvm_name(val: LLVMValueRef) -> *const c_char;
-<<<<<<< HEAD
   fn llvm_operand(val: LLVMValueRef) -> LLVMValueRef;
-=======
->>>>>>> 5d2b65f6
 }
 
 #[no_mangle]
@@ -57,7 +37,6 @@
 }
 
 #[no_mangle]
-<<<<<<< HEAD
 pub fn to_expr(
   bb_vec: &[LLVMValueRef],
 ) -> (
@@ -65,9 +44,6 @@
   std::collections::HashMap<egg::Symbol, *mut llvm::LLVMValue>,
 ) {
   let mut symbol_operand_map = HashMap::new();
-=======
-pub fn to_expr(bb_vec: &[LLVMValueRef]) -> RecExpr<VecLang> {
->>>>>>> 5d2b65f6
   let (mut vec, mut adds) = (Vec::new(), Vec::new());
   let (mut var, mut num);
   let mut ids = [Id::from(0); 2];
@@ -117,7 +93,6 @@
 }
 
 #[no_mangle]
-<<<<<<< HEAD
 unsafe fn translate_binop(
   ids: &[egg::Id; 2],
   vec: &[VecLang],
@@ -253,31 +228,6 @@
 
 #[no_mangle]
 pub fn optimize(bb: *const LLVMValueRef, size: size_t) -> LLVMValueRef {
-=======
-pub fn to_llvm(expr : RecExpr<VecLang>, inst : LLVMValueRef) -> LLVMValueRef {
-  let exprs = RecExpr::as_ref(&expr);
-  let last = expr.as_ref().last().unwrap();
-  let _llvm_inst = eval_expr(last, exprs, inst);
-  return inst;
-}
-
-#[no_mangle]
-pub fn eval_expr(expr : &VecLang, exprs : &[VecLang], inst : LLVMValueRef) -> LLVMValueRef {
-  match expr {
-    VecLang::VecAdd([l, r]) => {
-      ()
-    },
-    VecLang::LitVec(v) | VecLang::Vec(v) => (),
-    VecLang::Symbol(s) => (),
-    VecLang::Num(i) => (),
-    _ => ()
-  }
-  return inst;
-}
-
-#[no_mangle]
-pub fn optimize(bb: *const LLVMValueRef, size: size_t) -> () {
->>>>>>> 5d2b65f6
   unsafe {
     // llvm to egg
     let (expr, symbol_operand_map) = to_expr(std::slice::from_raw_parts(bb, size));
@@ -288,10 +238,6 @@
     println!("{:?}", best.as_ref());
 
     // TODO: egg to llvm
-<<<<<<< HEAD
     to_llvm(expr, &symbol_operand_map)
-=======
-    let _lexpr = to_llvm(best, *bb);
->>>>>>> 5d2b65f6
   }
 }