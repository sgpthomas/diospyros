#lang rosette

(require racket/cmdline
         json
         threading
         "./ast.rkt"
         "./configuration.rkt"
         "./uninterp-fns.rkt"
         "./utils.rkt")

(require (prefix-in c: c))

; Convert a subset of C to equivalent Racket, operating on lists of boxed
; Rosette real values.

(error-print-width 9999999999999999999999999999999)
(print-syntax-width +inf.0)
(pretty-print-depth #f)

(define debug #t)
(define c-path (box ""))

; Returns tuple (<base type>, <total size across dimensions>)
(define (multi-array-length array-ty)
  (define length (translate (c:type:array-length array-ty)))
  (define base (c:type:array-base array-ty))
  (cond
    [(c:type:primitive? base) length]
    [(eq? base #f) length]
    [(c:type:array? base) (* length (multi-array-length base))]
    [else (src-error "Can't handle array type ~a" array-ty)]))

(define (get-array-dim array-ty)
  (define (get-array-dim-rec array-ty dim size-list)
    (define length (translate (type:array-length array-ty)))
    (define base (type:array-base array-ty))
    (cond
      [(type:primitive? base) 
        (quasiquote 
          ((unquote (+ dim 1))
          (unquote-splicing size-list)
          (unquote length)))]
      [(eq? base #f) 
        (quasiquote 
          ((unquote (+ dim 1))
          (unquote-splicing size-list)
          (unquote length)))]
      [(type:array? base) 
        (get-array-dim-rec 
          base 
          (+ dim 1)
          (quasiquote 
            ((unquote-splicing size-list)
              (unquote length))))]
      [else (error "Can't handle array type ~a" array-ty)]))
  (get-array-dim-rec array-ty 0 '()))

(define (translate-array-offset translated-stmt translated-offset)
  (if (pair? translated-stmt)
    (let* ([arr-name (car (cdr translated-stmt))]
          [row (car (cdr (cdr translated-stmt)))]
          [nrows (car (cdr (hash-ref array-ctx arr-name)))]
          [col translated-offset])
      `(+ (unquote col) (* (unquote row) (unquote nrows))))
    translated-offset))

(define (translate-array-name translated-stmt) 
  (if (pair? translated-stmt)
    (let* ([arr-name (car (cdr translated-stmt))])
      arr-name)
    translated-stmt))

(define array-ctx (make-hash))

(define (translate stmt)
  (cond
    [(c:expr? stmt)
      (cond
        ; Literals: only support int and float
        [(c:expr:int? stmt) (c:expr:int-value stmt)]
        [(c:expr:float? stmt) (c:expr:float-value stmt)]

        ; Assign
        [(c:expr:assign? stmt)
          (if (c:expr:array-ref? (c:expr:assign-left stmt))
            ; Array update
<<<<<<< HEAD
            (let* ([translated-stmt (translate (expr:array-ref-expr (expr:assign-left stmt)))]
                  [translated-offset (translate (expr:array-ref-offset (expr:assign-left stmt)))]
                  [offset (translate-array-offset translated-stmt translated-offset)]
                  [left (translate-array-name translated-stmt)]
                  [right (translate (expr:assign-right stmt))]
                  [op (translate (expr:assign-op stmt))]) 
=======
            (let* ([left (translate (c:expr:array-ref-expr (c:expr:assign-left stmt)))]
                   [offset (translate (c:expr:array-ref-offset (c:expr:assign-left stmt)))]
                   [right (translate (c:expr:assign-right stmt))]
                   [op (translate (c:expr:assign-op stmt))])
>>>>>>> a3654acc
              (quasiquote
                (v-list-set!
                  (unquote left)
                  (unquote offset)
                  (unquote
                    (match op
                      [`= right]
                      [`+= (quasiquote (+
                                      (v-list-get (unquote left) (unquote offset))
                                      (unquote right)))]
                      [`-= (quasiquote (-
                                      (v-list-get (unquote left) (unquote offset))
                                      (unquote right)))]
                      [`*= (quasiquote (*
                                      (v-list-get (unquote left) (unquote offset))
                                      (unquote right)))]
                      [`>>= (quasiquote (arithmetic-shift
                                        (v-list-get (unquote left) (unquote offset))
                                        (- (unquote right))))]
<<<<<<< HEAD
                      [else (error  "can't handle assign op" op)])))))
              
=======
                      [else (src-error  "Can't handle assign op" op)])))))
>>>>>>> a3654acc
            ; Variable update
            (let* ([left (translate (c:expr:assign-left stmt))]
                   [right (translate (c:expr:assign-right stmt))]
                   [op (translate (c:expr:assign-op stmt))])
              (quasiquote
                (set!
                  (unquote left)
                  (unquote
                    (match (translate (c:expr:assign-op stmt))
                      [`= right]
                      [`+= (quasiquote (+ (unquote left) (unquote right)))]
                      [`-= (quasiquote (- (unquote left) (unquote right)))]
                      [`*= (quasiquote (* (unquote left) (unquote right)))]
                      [`>>= (quasiquote (arithmetic-shift (unquote left) (- (unquote right))))]
                      [else (src-error  "Can't handle assign op" op)]))))))]

        ; Operations
        [(c:expr:unop? stmt)
          (quasiquote
            ((unquote (translate (c:expr:unop-op stmt)))
            (unquote (translate (c:expr:unop-expr stmt)))))]
        [(c:expr:binop? stmt)
          (quasiquote
            ((unquote (translate (c:expr:binop-op stmt)))
            (unquote (translate (c:expr:binop-left stmt)))
            (unquote (translate (c:expr:binop-right stmt)))))]
        [(c:expr:postfix? stmt)
          (list
            (translate (c:expr:postfix-op stmt))
            (translate (c:expr:postfix-expr stmt)))]
        [(c:expr:prefix? stmt)
          (list
<<<<<<< HEAD
            (translate (expr:prefix-op stmt))
            (translate (expr:prefix-expr stmt)))]
        [(expr:ref? stmt) (translate (expr:ref-id stmt))]
        [(expr:array-ref? stmt)
          (let* ([translated-stmt (translate (expr:array-ref-expr stmt))]
                [translated-offset (translate (expr:array-ref-offset stmt))]
                [left (translate-array-name translated-stmt)]
                [offset (translate-array-offset translated-stmt translated-offset)])
            (quasiquote
                (v-list-get
                  (unquote left)
                  (unquote offset))))]
        [(expr:if? stmt)
=======
            (translate (c:expr:prefix-op stmt))
            (translate (c:expr:prefix-expr stmt)))]
        [(c:expr:ref? stmt) (translate (c:expr:ref-id stmt))]
        [(c:expr:array-ref? stmt)
          (quasiquote
            (v-list-get
              (unquote (translate (c:expr:array-ref-expr stmt)))
              (unquote (translate (c:expr:array-ref-offset stmt)))))]
        [(c:expr:if? stmt)
>>>>>>> a3654acc
          (quasiquote
            (if
              (unquote (translate (c:expr:if-test stmt)))
              (unquote (translate (c:expr:if-cons stmt)))
              (unquote (translate (c:expr:if-alt stmt)))))]
        [(c:expr:call? stmt)
          (define fn-name
            (let* ([fn (translate (c:expr:call-function stmt))])
              ; Function translations
              (match fn
                [`powf `expt]
                [else fn])))
          (define args
             (for/list ([arg (c:expr:call-arguments stmt)])
              (translate arg)))
          (cons fn-name args)]

        [else (src-error "Can't handle expr" stmt)])]
    [(c:decl? stmt)
      (cond
        [(c:decl:vars? stmt)
          (define stmts
            (for/list ([decl (c:decl:vars-declarators stmt)])
              (let* ([init (c:decl:declarator-initializer decl)]
                     [type (c:decl:declarator-type decl)])
                ; Assumes this is float or float array
                (if (c:init:compound? init)
                  (begin
                    (define arr-name (translate (c:decl:declarator-id decl)))
                    (define translated-values
                      (map
                        (lambda (expr)
                          (translate (c:init:expr-expr expr)))
                        (c:init:compound-elements init)))
                    (define boxed-list
                      (map
                        (lambda (v)
                          (quasiquote (box (unquote v))))
                        translated-values))
                    (quasiquote
                      (define (unquote arr-name) (list unquote boxed-list))))
                  (begin
                    (define initializer
                      (cond
                        [init
<<<<<<< HEAD
                          (translate (init:expr-expr init))]
                        [(type:array? type)
                          (define array-dim-info-list (get-array-dim type))
                          (hash-set! 
                            array-ctx 
                            (translate (decl:declarator-id decl)) 
                            (quasiquote (unquote array-dim-info-list)))
=======
                          (translate (c:init:expr-expr init))]
                        [(c:type:array? type)
>>>>>>> a3654acc
                          `(make-v-list-zeros (unquote (multi-array-length type)))]
                        [(c:type:primitive? type) 0]
                        [else (src-error "Unexpected initializer in declaration" stmt)]))
                    (quasiquote
                      (define
                        (unquote (translate (c:decl:declarator-id decl)))
                        (unquote initializer))))))))
          (cond
            [(empty? stmts) `void]
            [(equal? 1 (length stmts)) (first stmts)]
            [else `(begin (unquote stmts))])]
        [else (src-error "Can't handle declaration" stmt)])]
    [(c:id? stmt)
      (cond
        [(c:id:var? stmt) (c:id:var-name stmt)]
        [(c:id:op? stmt)
          (define name (c:id:op-name stmt))
          (match name
            ['>> '(lambda (x y) (arithmetic-shift x (- y)))]
            ['<< 'arithmetic-shift]
            ['\|\| 'or]
            ['&& 'and]
            ['\| 'bitwise-ior]
            ['^ 'bitwise-xor]
            ['& 'bitwise-and]
            ['!= '(lambda (x y) (not (equal? x y)))]
            ['== 'equal?]
            [else name])]
        [(c:id:label? stmt) (src-error "Can't handle labels" stmt)])]
    [(c:stmt:expr? stmt)
      (translate (c:stmt:expr-expr stmt))]
    [(c:stmt:block? stmt)
      (if (empty? (c:stmt:block-items stmt))
          `void
          (append (list `begin)
            (for/list ([s (c:stmt:block-items stmt)])
              (translate s))))]
    [(c:stmt:if? stmt)
      (if (not (c:stmt:if-alt stmt))
        (quasiquote
          (when
            (unquote (translate (c:stmt:if-test stmt)))
            (unquote (translate (c:stmt:if-cons stmt)))))
        (quasiquote
          (if
            (unquote (translate (c:stmt:if-test stmt)))
            (unquote (translate (c:stmt:if-cons stmt)))
            (unquote (translate (c:stmt:if-alt stmt))))))]
    [(c:stmt:while? stmt)
      (define test (translate (c:stmt:while-test stmt)))
      (define body (translate (c:stmt:while-body stmt)))
      (define while-name
        (string->symbol (~a "while"
                             (c:src-start-line (c:expr-src (c:stmt:while-test stmt))))))
      (quasiquote
        (begin
          (define ((unquote while-name))
            (if (unquote test)
                (begin
                  (unquote body)
                  ((unquote while-name)))
                '()))
          ((unquote while-name))))]
    [(c:stmt:for? stmt)
      (let ([init (c:stmt:for-init stmt)]
            [test (c:stmt:for-test stmt)]
            [update (c:stmt:for-update stmt)])

        (when (not init) (src-error "For loops must include intialization" stmt))
        (define-values (idx idx-init)
          (cond
            [(c:decl:vars? init)
              (when (not (eq? 1 (length (c:decl:vars-declarators init))))
                (src-error "For loops must have a single index variable" init))
              (define fi (first (c:decl:vars-declarators init)))
              (values
                (translate (c:decl:declarator-id fi))
                (translate (c:init:expr-expr (c:decl:declarator-initializer fi))))]
            [else (src-error "Unexpected for loop initializer " init)]))
        (when (not update) (src-error "For loops must include update" stmt))

        ; TODO: handle reverse iteration
        (define t-update (translate update))
        (define update-skip
          (match t-update
            [`(++ (unquote idx)) 1]
            [`(+= (unquote idx) , n) n]
            [`(set! (unquote idx) (+ (unquote n) (unquote idx))) n]
            [`(set! (unquote idx) (+ (unquote n) (unquote idx))) n]
            [else (src-error "Can't handle for loop update" update)]))

        (define-values (bound reverse)
          (match (translate test)
            [`(< (unquote idx) ,bound) (values bound #f)]
            [`(<= (unquote idx) ,bound) (values (- bound update-skip) #f)]
            [else (src-error "Can't handle for loop bound" update)]))

        `(for ([(unquote idx) (in-range (unquote idx-init) (unquote bound) (unquote update-skip))])
          (unquote (translate (c:stmt:for-body stmt)))))]
    [(c:stmt:return? stmt)
       ; TODO: handle early returns
      (define value (translate (c:stmt:return-result stmt)))
      value]
    [else (src-error "Can't handle statement" stmt)]))

(define (translate-fn-decl fn-decl)
  (match fn-decl
<<<<<<< HEAD
    [(decl:function decl-stmt
                    decl:function-storage-class
                    decl:function-inline?
                    decl:function-return-type
                    decl:function-declarator
                    decl:function-preamble
                    decl:function-body)
      (define args-lst 
        (for/list ([arg (type:function-formals
                                  (decl:declarator-type decl:function-declarator))])
          (define ty (decl:declarator-type (decl:formal-declarator arg)))
          (define array-dim-info-list (get-array-dim ty))
          (hash-set! 
            array-ctx 
            (translate (decl:declarator-id (decl:formal-declarator arg))) 
            (quasiquote (unquote array-dim-info-list)))
          (translate (decl:declarator-id (decl:formal-declarator arg)))))
      (define fn-body (translate decl:function-body))
=======
    [(c:decl:function decl-stmt
                    c:decl:function-storage-class
                    c:decl:function-inline?
                    c:decl:function-return-type
                    c:decl:function-declarator
                    c:decl:function-preamble
                    c:decl:function-body)

      (define fn-body (translate c:decl:function-body))
>>>>>>> a3654acc
      (quasiquote
        (define
          (unquote
            (append
              (list (translate (c:decl:declarator-id c:decl:function-declarator)))
              (for/list ([arg (c:type:function-formals
                                (c:decl:declarator-type c:decl:function-declarator))])
                (translate (c:decl:declarator-id (c:decl:formal-declarator arg))))))
               ; TODO: handle early returns
              (unquote fn-body)))]
    [else (src-error "Can't translate function" fn-decl)]))

(define (create-base-directory out-dir)
  (define base
    (if (absolute-path? out-dir)
      out-dir
      (build-path (current-directory) out-dir)))
  ; Create the base directory
  (when (pr (not (directory-exists? base)))
    (make-directory base))
  base)

; Return a function that creates a new file in the out-dir with a given name.
(define (make-spec-out-dir-writer out-dir)
  (define base (create-base-directory out-dir))
  (lambda (spec name)
    (let ([path (~> name
                    (format "~a.rkt" _)
                    string->path
                    (build-path base _))])
      (call-with-output-file path
        (lambda (out) (pretty-print spec out))
        #:exists 'replace))))


(define (position-to-string port start-offset span)
  (define pos (file-position port))
  (file-position port (sub1 start-offset))
  (define result (read-string span port))
  (file-position port pos)
  result)


(define (src-error description expr)
  (define src (cond
    [(c:src? expr) expr]
    [(c:expr? expr) (c:expr-src expr)]
    [(c:stmt? expr) (c:stmt-src expr)]
    [(c:id? expr) (c:id-src expr)]
    [(c:decl? expr) (c:decl-src expr)]
    [(c:init? expr) (c:init-src expr)]
    [(c:type? expr) (c:type-src expr)]
    [else (raise-user-error  "Unexpected expression. Please file a bug for Diospyros: https://github.com/cucapra/diospyros/issues/new" expr)]))

  (define bug-str
    "If this is unexpected, please file a bug for Diospyros: https://github.com/cucapra/diospyros/issues/new")
  (match src
    [(c:src start-offset
            start-line
            start-col
            end-offset
            end-line
            end-col
          _)
      (define span (- end-offset start-offset))
      (define c-src
        (position-to-string (open-input-file (unbox c-path))
                            start-offset
                            span))
      (define rkt-srcloc
        (srcloc (unbox c-path) start-line start-col #f span))

      (raise-user-error (~a description ":\n" (srcloc->string rkt-srcloc) ":" c-src "\n" bug-str))]))

(module+ main

  (define input-path
    (command-line
      #:program "Diospyros C-metaprogramming"
      #:args (path)
      path))

  (define path (string->path (~a input-path "/preprocessed.c")))
  (set-box! c-path path)
  (define program (c:parse-program path))

  (define outer-function (last program))
  (define (program-to-c program)
    (define helper-functions (drop-right program 1))
    (if (empty? helper-functions)
      (translate-fn-decl outer-function)
      (begin
        (define helper-trans (map translate-fn-decl helper-functions))
        (define outer-trans (translate-fn-decl outer-function))

        (append (list `begin)
                helper-trans
                (list outer-trans)))))

  (define racket-fn (program-to-c program))

  (when debug
    (pretty-print racket-fn))

  (define-namespace-anchor anc)
  (define ns (namespace-anchor->namespace anc))

  ; Assumes args are arrays of floats (potentially multi-dimensional) or scalar
  ; floats
  (define args (match outer-function
    [(c:decl:function decl-stmt
                    c:decl:function-storage-class
                    c:decl:function-inline?
                    c:decl:function-return-type
                    c:decl:function-declarator
                    c:decl:function-preamble
                    c:decl:function-body)
      (for/list ([arg (c:type:function-formals
                      (c:decl:declarator-type c:decl:function-declarator))])
        (define ty (c:decl:declarator-type (c:decl:formal-declarator arg)))
        ; array-len is false if scalar
        (define array-len
          (if (c:type:array? ty) (multi-array-length ty) #f))
        (list
          array-len
          (translate (c:decl:declarator-id (c:decl:formal-declarator arg)))))]))

  (when debug
    (pretty-print args))

  (define fn-name
    (match outer-function
      [(c:decl:function decl-stmt
                      c:decl:function-storage-class
                      c:decl:function-inline?
                      c:decl:function-return-type
                      c:decl:function-declarator
                      c:decl:function-preamble
                      c:decl:function-body)
        (translate (c:decl:declarator-id c:decl:function-declarator))]
      [else (src-error "Can't handle declaration" outer-function)]))

  (define out-writer (make-spec-out-dir-writer input-path))

  (eval racket-fn ns)

  (define arg-names (for/list ([arg args])
    (define arg-name (second arg))
    (define arg-name-str (symbol->string (second arg)))
    (define arg-len (first arg))
    (cond
      ; Input
      [(string-suffix? arg-name-str "_in")
        (define defn-input
          (if arg-len
          `(define (unquote arg-name)
                       (make-symbolic-v-list (unquote (first arg))
                                             (unquote arg-name-str)))
          `(define (unquote arg-name)
                       (make-symbolic-with-prefix (unquote arg-name-str)
                                                  real?))))
        (when debug (pretty-print defn-input))
        (eval defn-input ns)
        ]
      ; Output
      [(string-suffix? arg-name-str "_out")
        (when (not arg-len)
          (raise-user-error "Scalar output arguments (tagged _out) unsupported " arg-name-str))
        (define defn-output
          `(define (unquote arg-name)
                     (make-v-list-zeros (unquote (first arg)))))
        (when debug (pretty-print defn-output))
        (eval defn-output ns)
        ]
      [else (raise-user-error "Arguments should be tagged _in or _out, got " arg-name-str)])
    arg-name))

  (define racket-prog-with-args `(unquote (append (list fn-name) arg-names)))

  (when debug (pretty-print racket-prog-with-args))

  ; Run it!
  (eval racket-prog-with-args ns)

  (define output-names
    (filter (lambda (a) (string-suffix? (symbol->string a) "_out")) arg-names))
  (when (empty? output-names)
    (raise-user-error "Need to specify an output with suffix _out"))

  (define get-spec
    `(flatten (map align-to-reg-size (unquote (cons list output-names)))))

  (define args-decls (for/list ([arg args])
    (define arg-name (second arg))
    (define arg-name-str (symbol->string (second arg)))
    (define len (first arg))
    (define tag
      (cond
        [(string-suffix? arg-name-str "_out") `output-tag]
        [len `input-array-tag]
        [else `input-scalar-tag]))
    `(vec-extern-decl '(unquote arg-name)
                      (unquote (if len len 1))
                      (unquote tag))))

  (define get-prelude
    `(prog (cons (vec-const 'Z (make-v-list-zeros 1) float-type)
           (unquote (cons list args-decls)))))

  (define outputs
    (for/list ([arg (filter (lambda (a) (string-suffix?  (symbol->string (second a)) "_out")) args)])
      (define arg-name (second arg))
      `(list '(unquote arg-name) (unquote (first arg)))))
  (define get-outputs `(unquote (cons list outputs)))

  ; Get spec and check for forms we can't handle
  (define spec (eval get-spec ns))
  (define spec-string (pretty-format spec))
  (cond
    [(string-contains? spec-string "ite")
      (pretty-print "WARNING: Cannot handle data dependent control flow")]
    [else void])

  ; Write out
  (out-writer spec egg-spec)
  (out-writer (concretize-prog (eval get-prelude ns)) egg-prelude)
  (out-writer (eval get-outputs ns) egg-outputs)
  (out-writer racket-fn `racket-fn))<|MERGE_RESOLUTION|>--- conflicted
+++ resolved
@@ -28,31 +28,31 @@
     [(c:type:primitive? base) length]
     [(eq? base #f) length]
     [(c:type:array? base) (* length (multi-array-length base))]
-    [else (src-error "Can't handle array type ~a" array-ty)]))
+    [else (src-error "Can't handle array type" array-ty)]))
 
 (define (get-array-dim array-ty)
   (define (get-array-dim-rec array-ty dim size-list)
-    (define length (translate (type:array-length array-ty)))
-    (define base (type:array-base array-ty))
+    (define length (translate (c:type:array-length array-ty)))
+    (define base (c:type:array-base array-ty))
     (cond
-      [(type:primitive? base) 
-        (quasiquote 
+      [(c:type:primitive? base)
+        (quasiquote
           ((unquote (+ dim 1))
           (unquote-splicing size-list)
           (unquote length)))]
-      [(eq? base #f) 
-        (quasiquote 
+      [(eq? base #f)
+        (quasiquote
           ((unquote (+ dim 1))
           (unquote-splicing size-list)
           (unquote length)))]
-      [(type:array? base) 
-        (get-array-dim-rec 
-          base 
+      [(c:type:array? base)
+        (get-array-dim-rec
+          base
           (+ dim 1)
-          (quasiquote 
+          (quasiquote
             ((unquote-splicing size-list)
               (unquote length))))]
-      [else (error "Can't handle array type ~a" array-ty)]))
+      [else (src-error "Can't handle array type" array-ty)]))
   (get-array-dim-rec array-ty 0 '()))
 
 (define (translate-array-offset translated-stmt translated-offset)
@@ -64,7 +64,7 @@
       `(+ (unquote col) (* (unquote row) (unquote nrows))))
     translated-offset))
 
-(define (translate-array-name translated-stmt) 
+(define (translate-array-name translated-stmt)
   (if (pair? translated-stmt)
     (let* ([arr-name (car (cdr translated-stmt))])
       arr-name)
@@ -84,19 +84,12 @@
         [(c:expr:assign? stmt)
           (if (c:expr:array-ref? (c:expr:assign-left stmt))
             ; Array update
-<<<<<<< HEAD
-            (let* ([translated-stmt (translate (expr:array-ref-expr (expr:assign-left stmt)))]
-                  [translated-offset (translate (expr:array-ref-offset (expr:assign-left stmt)))]
+            (let* ([translated-stmt (translate (c:expr:array-ref-expr (c:expr:assign-left stmt)))]
+                  [translated-offset (translate (c:expr:array-ref-offset (c:expr:assign-left stmt)))]
                   [offset (translate-array-offset translated-stmt translated-offset)]
                   [left (translate-array-name translated-stmt)]
-                  [right (translate (expr:assign-right stmt))]
-                  [op (translate (expr:assign-op stmt))]) 
-=======
-            (let* ([left (translate (c:expr:array-ref-expr (c:expr:assign-left stmt)))]
-                   [offset (translate (c:expr:array-ref-offset (c:expr:assign-left stmt)))]
-                   [right (translate (c:expr:assign-right stmt))]
-                   [op (translate (c:expr:assign-op stmt))])
->>>>>>> a3654acc
+                  [right (translate (c:expr:assign-right stmt))]
+                  [op (translate (c:expr:assign-op stmt))])
               (quasiquote
                 (v-list-set!
                   (unquote left)
@@ -116,12 +109,8 @@
                       [`>>= (quasiquote (arithmetic-shift
                                         (v-list-get (unquote left) (unquote offset))
                                         (- (unquote right))))]
-<<<<<<< HEAD
-                      [else (error  "can't handle assign op" op)])))))
-              
-=======
                       [else (src-error  "Can't handle assign op" op)])))))
->>>>>>> a3654acc
+
             ; Variable update
             (let* ([left (translate (c:expr:assign-left stmt))]
                    [right (translate (c:expr:assign-right stmt))]
@@ -154,31 +143,19 @@
             (translate (c:expr:postfix-expr stmt)))]
         [(c:expr:prefix? stmt)
           (list
-<<<<<<< HEAD
-            (translate (expr:prefix-op stmt))
-            (translate (expr:prefix-expr stmt)))]
-        [(expr:ref? stmt) (translate (expr:ref-id stmt))]
-        [(expr:array-ref? stmt)
-          (let* ([translated-stmt (translate (expr:array-ref-expr stmt))]
-                [translated-offset (translate (expr:array-ref-offset stmt))]
+            (translate (c:expr:prefix-op stmt))
+            (translate (c:expr:prefix-expr stmt)))]
+        [(c:expr:ref? stmt) (translate (c:expr:ref-id stmt))]
+        [(c:expr:array-ref? stmt)
+          (let* ([translated-stmt (translate (c:expr:array-ref-expr stmt))]
+                [translated-offset (translate (c:expr:array-ref-offset stmt))]
                 [left (translate-array-name translated-stmt)]
                 [offset (translate-array-offset translated-stmt translated-offset)])
             (quasiquote
                 (v-list-get
                   (unquote left)
                   (unquote offset))))]
-        [(expr:if? stmt)
-=======
-            (translate (c:expr:prefix-op stmt))
-            (translate (c:expr:prefix-expr stmt)))]
-        [(c:expr:ref? stmt) (translate (c:expr:ref-id stmt))]
-        [(c:expr:array-ref? stmt)
-          (quasiquote
-            (v-list-get
-              (unquote (translate (c:expr:array-ref-expr stmt)))
-              (unquote (translate (c:expr:array-ref-offset stmt)))))]
         [(c:expr:if? stmt)
->>>>>>> a3654acc
           (quasiquote
             (if
               (unquote (translate (c:expr:if-test stmt)))
@@ -224,18 +201,13 @@
                     (define initializer
                       (cond
                         [init
-<<<<<<< HEAD
-                          (translate (init:expr-expr init))]
-                        [(type:array? type)
-                          (define array-dim-info-list (get-array-dim type))
-                          (hash-set! 
-                            array-ctx 
-                            (translate (decl:declarator-id decl)) 
-                            (quasiquote (unquote array-dim-info-list)))
-=======
                           (translate (c:init:expr-expr init))]
                         [(c:type:array? type)
->>>>>>> a3654acc
+                          (define array-dim-info-list (get-array-dim type))
+                          (hash-set!
+                            array-ctx
+                            (translate (c:decl:declarator-id decl))
+                            (quasiquote (unquote array-dim-info-list)))
                           `(make-v-list-zeros (unquote (multi-array-length type)))]
                         [(c:type:primitive? type) 0]
                         [else (src-error "Unexpected initializer in declaration" stmt)]))
@@ -343,26 +315,6 @@
 
 (define (translate-fn-decl fn-decl)
   (match fn-decl
-<<<<<<< HEAD
-    [(decl:function decl-stmt
-                    decl:function-storage-class
-                    decl:function-inline?
-                    decl:function-return-type
-                    decl:function-declarator
-                    decl:function-preamble
-                    decl:function-body)
-      (define args-lst 
-        (for/list ([arg (type:function-formals
-                                  (decl:declarator-type decl:function-declarator))])
-          (define ty (decl:declarator-type (decl:formal-declarator arg)))
-          (define array-dim-info-list (get-array-dim ty))
-          (hash-set! 
-            array-ctx 
-            (translate (decl:declarator-id (decl:formal-declarator arg))) 
-            (quasiquote (unquote array-dim-info-list)))
-          (translate (decl:declarator-id (decl:formal-declarator arg)))))
-      (define fn-body (translate decl:function-body))
-=======
     [(c:decl:function decl-stmt
                     c:decl:function-storage-class
                     c:decl:function-inline?
@@ -370,9 +322,17 @@
                     c:decl:function-declarator
                     c:decl:function-preamble
                     c:decl:function-body)
-
+      (define args-lst
+        (for/list ([arg (c:type:function-formals
+                                  (c:decl:declarator-type c:decl:function-declarator))])
+          (define ty (c:decl:declarator-type (c:decl:formal-declarator arg)))
+          (define array-dim-info-list (get-array-dim ty))
+          (hash-set!
+            array-ctx
+            (translate (c:decl:declarator-id (c:decl:formal-declarator arg)))
+            (quasiquote (unquote array-dim-info-list)))
+          (translate (c:decl:declarator-id (c:decl:formal-declarator arg)))))
       (define fn-body (translate c:decl:function-body))
->>>>>>> a3654acc
       (quasiquote
         (define
           (unquote
