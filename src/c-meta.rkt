#lang rosette

(require racket/cmdline
         json
         threading
         "./ast.rkt"
         "./configuration.rkt"
         "./uninterp-fns.rkt"
         "./utils.rkt")

(require (prefix-in c: c))

; Convert a subset of C to equivalent Racket, operating on lists of boxed
; Rosette real values.

(error-print-width 9999999999999999999999999999999)
(print-syntax-width +inf.0)
(pretty-print-depth #f)

(define debug #t)
(define c-path (box ""))

; Returns tuple (<base type>, <total size across dimensions>)
(define (multi-array-length array-ty)
  (define length (translate (c:type:array-length array-ty)))
  (define base (c:type:array-base array-ty))
  (cond
    [(c:type:primitive? base) length]
    [(eq? base #f) length]
    [(c:type:array? base) (* length (multi-array-length base))]
    [else (src-error "Can't handle array type ~a" array-ty)]))

(define (translate stmt)
  (cond
    [(c:expr? stmt)
      (cond
        ; Literals: only support int and float
        [(c:expr:int? stmt) (c:expr:int-value stmt)]
        [(c:expr:float? stmt) (c:expr:float-value stmt)]

        ; Assign
        [(c:expr:assign? stmt)
          (if (c:expr:array-ref? (c:expr:assign-left stmt))
            ; Array update
            (let* ([left (translate (c:expr:array-ref-expr (c:expr:assign-left stmt)))]
                   [offset (translate (c:expr:array-ref-offset (c:expr:assign-left stmt)))]
                   [right (translate (c:expr:assign-right stmt))]
                   [op (translate (c:expr:assign-op stmt))])
              (quasiquote
                (v-list-set!
                  (unquote left)
                  (unquote offset)
                  (unquote
                    (match op
                      [`= right]
                      [`+= (quasiquote (+
                                       (v-list-get (unquote left) (unquote offset))
                                       (unquote right)))]
                      [`-= (quasiquote (-
                                       (v-list-get (unquote left) (unquote offset))
                                       (unquote right)))]
                      [`*= (quasiquote (*
                                       (v-list-get (unquote left) (unquote offset))
                                       (unquote right)))]
                      [`>>= (quasiquote (arithmetic-shift
                                        (v-list-get (unquote left) (unquote offset))
                                        (- (unquote right))))]
                      [else (src-error  "Can't handle assign op" op)])))))
            ; Variable update
            (let* ([left (translate (c:expr:assign-left stmt))]
                   [right (translate (c:expr:assign-right stmt))]
                   [op (translate (c:expr:assign-op stmt))])
              (quasiquote
                (set!
                  (unquote left)
                  (unquote
                    (match (translate (c:expr:assign-op stmt))
                      [`= right]
                      [`+= (quasiquote (+ (unquote left) (unquote right)))]
                      [`-= (quasiquote (- (unquote left) (unquote right)))]
                      [`*= (quasiquote (* (unquote left) (unquote right)))]
                      [`>>= (quasiquote (arithmetic-shift (unquote left) (- (unquote right))))]
                      [else (src-error  "Can't handle assign op" op)]))))))]

        ; Operations
        [(c:expr:unop? stmt)
          (quasiquote
            ((unquote (translate (c:expr:unop-op stmt)))
            (unquote (translate (c:expr:unop-expr stmt)))))]
        [(c:expr:binop? stmt)
          (quasiquote
            ((unquote (translate (c:expr:binop-op stmt)))
            (unquote (translate (c:expr:binop-left stmt)))
            (unquote (translate (c:expr:binop-right stmt)))))]
        [(c:expr:postfix? stmt)
          (list
            (translate (c:expr:postfix-op stmt))
            (translate (c:expr:postfix-expr stmt)))]
        [(c:expr:prefix? stmt)
          (list
            (translate (c:expr:prefix-op stmt))
            (translate (c:expr:prefix-expr stmt)))]
        [(c:expr:ref? stmt) (translate (c:expr:ref-id stmt))]
        [(c:expr:array-ref? stmt)
          (quasiquote
            (v-list-get
              (unquote (translate (c:expr:array-ref-expr stmt)))
              (unquote (translate (c:expr:array-ref-offset stmt)))))]
        [(c:expr:if? stmt)
          (quasiquote
            (if
              (unquote (translate (c:expr:if-test stmt)))
              (unquote (translate (c:expr:if-cons stmt)))
              (unquote (translate (c:expr:if-alt stmt)))))]
        [(c:expr:call? stmt)
          (define fn-name
            (let* ([fn (translate (c:expr:call-function stmt))])
              ; Function translations
              (match fn
                [`powf `expt]
                [else fn])))
          (define args
             (for/list ([arg (c:expr:call-arguments stmt)])
              (translate arg)))
          (cons fn-name args)]

        [else (src-error "Can't handle expr" stmt)])]
    [(c:decl? stmt)
      (cond
        [(c:decl:vars? stmt)
          (define stmts
            (for/list ([decl (c:decl:vars-declarators stmt)])
              (let* ([init (c:decl:declarator-initializer decl)]
                     [type (c:decl:declarator-type decl)])
                ; Assumes this is float or float array
                (if (c:init:compound? init)
                  (begin
                    (define arr-name (translate (c:decl:declarator-id decl)))
                    (define translated-values
                      (map
                        (lambda (expr)
                          (translate (c:init:expr-expr expr)))
                        (c:init:compound-elements init)))
                    (define boxed-list
                      (map
                        (lambda (v)
                          (quasiquote (box (unquote v))))
                        translated-values))
                    (quasiquote
                      (define (unquote arr-name) (list unquote boxed-list))))
                  (begin
                    (define initializer
                      (cond
                        [init
                          (translate (c:init:expr-expr init))]
                        [(c:type:array? type)
                          `(make-v-list-zeros (unquote (multi-array-length type)))]
                        [(c:type:primitive? type) 0]
                        [else (src-error "Unexpected initializer in declaration" stmt)]))
                    (quasiquote
                      (define
                        (unquote (translate (c:decl:declarator-id decl)))
                        (unquote initializer))))))))
          (cond
            [(empty? stmts) `void]
            [(equal? 1 (length stmts)) (first stmts)]
            [else `(begin (unquote stmts))])]
        [else (src-error "Can't handle declaration" stmt)])]
    [(c:id? stmt)
      (cond
        [(c:id:var? stmt) (c:id:var-name stmt)]
        [(c:id:op? stmt)
          (define name (c:id:op-name stmt))
          (match name
            ['>> '(lambda (x y) (arithmetic-shift x (- y)))]
            ['<< 'arithmetic-shift]
            ['\|\| 'or]
            ['&& 'and]
            ['\| 'bitwise-ior]
            ['^ 'bitwise-xor]
            ['& 'bitwise-and]
            ['!= '(lambda (x y) (not (equal? x y)))]
            ['== 'equal?]
            [else name])]
        [(c:id:label? stmt) (src-error "Can't handle labels" stmt)])]
    [(c:stmt:expr? stmt)
      (translate (c:stmt:expr-expr stmt))]
    [(c:stmt:block? stmt)
      (if (empty? (c:stmt:block-items stmt))
          `void
          (append (list `begin)
<<<<<<< HEAD
          (for/list ([s (c:stmt:block-items stmt)])
            (translate s))))]
=======
            (for/list ([s (c:stmt:block-items stmt)])
              (translate s))))]
>>>>>>> a3654acc
    [(c:stmt:if? stmt)
      (if (not (c:stmt:if-alt stmt))
        (quasiquote
          (when
            (unquote (translate (c:stmt:if-test stmt)))
            (unquote (translate (c:stmt:if-cons stmt)))))
        (quasiquote
          (if
            (unquote (translate (c:stmt:if-test stmt)))
            (unquote (translate (c:stmt:if-cons stmt)))
            (unquote (translate (c:stmt:if-alt stmt))))))]
    [(c:stmt:while? stmt)
      (define test (translate (c:stmt:while-test stmt)))
      (define body (translate (c:stmt:while-body stmt)))
<<<<<<< HEAD

      `(call/ec (lambda (break)
        (letrec ([loop (lambda ()
          (when (unquote test)
            (call/ec (lambda (continue) (unquote body)))
          (loop)))])
        (loop))))]
    [(c:stmt:for? stmt)
      (let ([init (c:stmt:for-init stmt)]
            [test (c:stmt:for-test stmt)]
            [update (c:stmt:for-update stmt)]
            [body (translate (c:stmt:for-body stmt))])
=======
      (define while-name
        (string->symbol (~a "while"
                             (c:src-start-line (c:expr-src (c:stmt:while-test stmt))))))
      (quasiquote
        (begin
          (define ((unquote while-name))
            (if (unquote test)
                (begin
                  (unquote body)
                  ((unquote while-name)))
                '()))
          ((unquote while-name))))]
    [(c:stmt:for? stmt)
      (let ([init (c:stmt:for-init stmt)]
            [test (c:stmt:for-test stmt)]
            [update (c:stmt:for-update stmt)])
>>>>>>> a3654acc

        (when (not init) (src-error "For loops must include intialization" stmt))
        (define-values (idx idx-init)
          (cond
            [(c:decl:vars? init)
              (when (not (eq? 1 (length (c:decl:vars-declarators init))))
                (src-error "For loops must have a single index variable" init))
              (define fi (first (c:decl:vars-declarators init)))
              (values
                (translate (c:decl:declarator-id fi))
                (translate (c:init:expr-expr (c:decl:declarator-initializer fi))))]
            [else (src-error "Unexpected for loop initializer " init)]))
        (when (not update) (src-error "For loops must include update" stmt))

        (define t-update (translate update))
        (define update-skip
          (match t-update
            [`(++ (unquote idx)) 1]
            [`(+= (unquote idx) , n) n]
            [`(set! (unquote idx) (+ (unquote n) (unquote idx))) n]
<<<<<<< HEAD
            [`(-- (unquote idx)) -1]
            [`(-= (unquote idx) , n) (- n)]
            [`(set! (unquote idx) (- (unquote n) (unquote idx))) (- n)]
            [else (src-error "Can't handle for loop update" update)]))

       `(let ([(unquote idx) (unquote idx-init)])
          (call/ec (lambda (break)
            (letrec ([loop (lambda ()
              (when (unquote (translate test))
              (call/ec (lambda (continue) (unquote body)))
              (set! (unquote idx) (+ (unquote idx) (unquote update-skip)))
              (loop)))])
            (loop))))))]
    [(c:stmt:continue? stmt)
      `(continue)]
    [(c:stmt:break? stmt)
      `(break)]
    [(c:stmt:return? stmt)
       ; TODO: handle early returns
      (translate (c:stmt:return-result stmt))
    ]
    [(void? stmt)
      `void]
=======
            [`(set! (unquote idx) (+ (unquote n) (unquote idx))) n]
            [else (src-error "Can't handle for loop update" update)]))

        (define-values (bound reverse)
          (match (translate test)
            [`(< (unquote idx) ,bound) (values bound #f)]
            [`(<= (unquote idx) ,bound) (values (- bound update-skip) #f)]
            [else (src-error "Can't handle for loop bound" update)]))

        `(for ([(unquote idx) (in-range (unquote idx-init) (unquote bound) (unquote update-skip))])
          (unquote (translate (c:stmt:for-body stmt)))))]
    [(c:stmt:return? stmt)
       ; TODO: handle early returns
      (define value (translate (c:stmt:return-result stmt)))
      value]
>>>>>>> a3654acc
    [else (src-error "Can't handle statement" stmt)]))

(define (translate-fn-decl fn-decl)
  (match fn-decl
    [(c:decl:function decl-stmt
                    c:decl:function-storage-class
                    c:decl:function-inline?
                    c:decl:function-return-type
                    c:decl:function-declarator
                    c:decl:function-preamble
                    c:decl:function-body)

      (define fn-body (translate c:decl:function-body))
      (quasiquote
        (define
          (unquote
            (append
              (list (translate (c:decl:declarator-id c:decl:function-declarator)))
              (for/list ([arg (c:type:function-formals
                                (c:decl:declarator-type c:decl:function-declarator))])
                (translate (c:decl:declarator-id (c:decl:formal-declarator arg))))))
               ; TODO: handle early returns
              (unquote fn-body)))]
    [else (src-error "Can't translate function" fn-decl)]))

(define (create-base-directory out-dir)
  (define base
    (if (absolute-path? out-dir)
      out-dir
      (build-path (current-directory) out-dir)))
  ; Create the base directory
  (when (pr (not (directory-exists? base)))
    (make-directory base))
  base)

; Return a function that creates a new file in the out-dir with a given name.
(define (make-spec-out-dir-writer out-dir)
  (define base (create-base-directory out-dir))
  (lambda (spec name)
    (let ([path (~> name
                    (format "~a.rkt" _)
                    string->path
                    (build-path base _))])
      (call-with-output-file path
        (lambda (out) (pretty-print spec out))
        #:exists 'replace))))


(define (position-to-string port start-offset span)
  (define pos (file-position port))
  (file-position port (sub1 start-offset))
  (define result (read-string span port))
  (file-position port pos)
  result)


(define (src-error description expr)
  (define src (cond
    [(c:src? expr) expr]
    [(c:expr? expr) (c:expr-src expr)]
    [(c:stmt? expr) (c:stmt-src expr)]
    [(c:id? expr) (c:id-src expr)]
    [(c:decl? expr) (c:decl-src expr)]
    [(c:init? expr) (c:init-src expr)]
    [(c:type? expr) (c:type-src expr)]
    [else (raise-user-error  "Unexpected expression. Please file a bug for Diospyros: https://github.com/cucapra/diospyros/issues/new" expr)]))

  (define bug-str
    "If this is unexpected, please file a bug for Diospyros: https://github.com/cucapra/diospyros/issues/new")
  (match src
    [(c:src start-offset
            start-line
            start-col
            end-offset
            end-line
            end-col
          _)
      (define span (- end-offset start-offset))
      (define c-src
        (position-to-string (open-input-file (unbox c-path))
                            start-offset
                            span))
      (define rkt-srcloc
        (srcloc (unbox c-path) start-line start-col #f span))

      (raise-user-error (~a description ":\n" (srcloc->string rkt-srcloc) ":" c-src "\n" bug-str))]))

(module+ main

  (define input-path
    (command-line
      #:program "Diospyros C-metaprogramming"
      #:args (path)
      path))

  (define path (string->path (~a input-path "/preprocessed.c")))
  (set-box! c-path path)
  (define program (c:parse-program path))

  (define outer-function (last program))
  (define (program-to-c program)
    (define helper-functions (drop-right program 1))
    (if (empty? helper-functions)
      (translate-fn-decl outer-function)
      (begin
        (define helper-trans (map translate-fn-decl helper-functions))
        (define outer-trans (translate-fn-decl outer-function))

        (append (list `begin)
                helper-trans
                (list outer-trans)))))

  (define racket-fn (program-to-c program))

  (when debug
    (pretty-print racket-fn))

  (define-namespace-anchor anc)
  (define ns (namespace-anchor->namespace anc))

  ; Assumes args are arrays of floats (potentially multi-dimensional) or scalar
  ; floats
  (define args (match outer-function
    [(c:decl:function decl-stmt
                    c:decl:function-storage-class
                    c:decl:function-inline?
                    c:decl:function-return-type
                    c:decl:function-declarator
                    c:decl:function-preamble
                    c:decl:function-body)
      (for/list ([arg (c:type:function-formals
                      (c:decl:declarator-type c:decl:function-declarator))])
        (define ty (c:decl:declarator-type (c:decl:formal-declarator arg)))
        ; array-len is false if scalar
        (define array-len
          (if (c:type:array? ty) (multi-array-length ty) #f))
        (list
          array-len
          (translate (c:decl:declarator-id (c:decl:formal-declarator arg)))))]))

  (when debug
    (pretty-print args))

  (define fn-name
    (match outer-function
      [(c:decl:function decl-stmt
                      c:decl:function-storage-class
                      c:decl:function-inline?
                      c:decl:function-return-type
                      c:decl:function-declarator
                      c:decl:function-preamble
                      c:decl:function-body)
        (translate (c:decl:declarator-id c:decl:function-declarator))]
      [else (src-error "Can't handle declaration" outer-function)]))

  (define out-writer (make-spec-out-dir-writer input-path))

  (eval racket-fn ns)

  (define arg-names (for/list ([arg args])
    (define arg-name (second arg))
    (define arg-name-str (symbol->string (second arg)))
    (define arg-len (first arg))
    (cond
      ; Input
      [(string-suffix? arg-name-str "_in")
        (define defn-input
          (if arg-len
          `(define (unquote arg-name)
                       (make-symbolic-v-list (unquote (first arg))
                                             (unquote arg-name-str)))
          `(define (unquote arg-name)
                       (make-symbolic-with-prefix (unquote arg-name-str)
                                                  real?))))
        (when debug (pretty-print defn-input))
        (eval defn-input ns)
        ]
      ; Output
      [(string-suffix? arg-name-str "_out")
        (when (not arg-len)
          (raise-user-error "Scalar output arguments (tagged _out) unsupported " arg-name-str))
        (define defn-output
          `(define (unquote arg-name)
                     (make-v-list-zeros (unquote (first arg)))))
        (when debug (pretty-print defn-output))
        (eval defn-output ns)
        ]
      [else (raise-user-error "Arguments should be tagged _in or _out, got " arg-name-str)])
    arg-name))

  (define racket-prog-with-args `(unquote (append (list fn-name) arg-names)))

  (when debug (pretty-print racket-prog-with-args))

  ; Run it!
  (eval racket-prog-with-args ns)

  (define output-names
    (filter (lambda (a) (string-suffix? (symbol->string a) "_out")) arg-names))
  (when (empty? output-names)
    (raise-user-error "Need to specify an output with suffix _out"))

  (define get-spec
    `(flatten (map align-to-reg-size (unquote (cons list output-names)))))

  (define args-decls (for/list ([arg args])
    (define arg-name (second arg))
    (define arg-name-str (symbol->string (second arg)))
    (define len (first arg))
    (define tag
      (cond
        [(string-suffix? arg-name-str "_out") `output-tag]
        [len `input-array-tag]
        [else `input-scalar-tag]))
    `(vec-extern-decl '(unquote arg-name)
                      (unquote (if len len 1))
                      (unquote tag))))

  (define get-prelude
    `(prog (cons (vec-const 'Z (make-v-list-zeros 1) float-type)
           (unquote (cons list args-decls)))))

  (define outputs
    (for/list ([arg (filter (lambda (a) (string-suffix?  (symbol->string (second a)) "_out")) args)])
      (define arg-name (second arg))
      `(list '(unquote arg-name) (unquote (first arg)))))
  (define get-outputs `(unquote (cons list outputs)))

  ; Get spec and check for forms we can't handle
  (define spec (eval get-spec ns))
  (define spec-string (pretty-format spec))
  (cond
    [(string-contains? spec-string "ite")
      (pretty-print "WARNING: Cannot handle data dependent control flow")]
    [else void])

  ; Write out
  (out-writer spec egg-spec)
  (out-writer (concretize-prog (eval get-prelude ns)) egg-prelude)
  (out-writer (eval get-outputs ns) egg-outputs)
  (out-writer racket-fn `racket-fn))<|MERGE_RESOLUTION|>--- conflicted
+++ resolved
@@ -189,13 +189,8 @@
       (if (empty? (c:stmt:block-items stmt))
           `void
           (append (list `begin)
-<<<<<<< HEAD
-          (for/list ([s (c:stmt:block-items stmt)])
-            (translate s))))]
-=======
             (for/list ([s (c:stmt:block-items stmt)])
               (translate s))))]
->>>>>>> a3654acc
     [(c:stmt:if? stmt)
       (if (not (c:stmt:if-alt stmt))
         (quasiquote
@@ -210,8 +205,6 @@
     [(c:stmt:while? stmt)
       (define test (translate (c:stmt:while-test stmt)))
       (define body (translate (c:stmt:while-body stmt)))
-<<<<<<< HEAD
-
       `(call/ec (lambda (break)
         (letrec ([loop (lambda ()
           (when (unquote test)
@@ -223,24 +216,6 @@
             [test (c:stmt:for-test stmt)]
             [update (c:stmt:for-update stmt)]
             [body (translate (c:stmt:for-body stmt))])
-=======
-      (define while-name
-        (string->symbol (~a "while"
-                             (c:src-start-line (c:expr-src (c:stmt:while-test stmt))))))
-      (quasiquote
-        (begin
-          (define ((unquote while-name))
-            (if (unquote test)
-                (begin
-                  (unquote body)
-                  ((unquote while-name)))
-                '()))
-          ((unquote while-name))))]
-    [(c:stmt:for? stmt)
-      (let ([init (c:stmt:for-init stmt)]
-            [test (c:stmt:for-test stmt)]
-            [update (c:stmt:for-update stmt)])
->>>>>>> a3654acc
 
         (when (not init) (src-error "For loops must include intialization" stmt))
         (define-values (idx idx-init)
@@ -261,7 +236,6 @@
             [`(++ (unquote idx)) 1]
             [`(+= (unquote idx) , n) n]
             [`(set! (unquote idx) (+ (unquote n) (unquote idx))) n]
-<<<<<<< HEAD
             [`(-- (unquote idx)) -1]
             [`(-= (unquote idx) , n) (- n)]
             [`(set! (unquote idx) (- (unquote n) (unquote idx))) (- n)]
@@ -285,23 +259,6 @@
     ]
     [(void? stmt)
       `void]
-=======
-            [`(set! (unquote idx) (+ (unquote n) (unquote idx))) n]
-            [else (src-error "Can't handle for loop update" update)]))
-
-        (define-values (bound reverse)
-          (match (translate test)
-            [`(< (unquote idx) ,bound) (values bound #f)]
-            [`(<= (unquote idx) ,bound) (values (- bound update-skip) #f)]
-            [else (src-error "Can't handle for loop bound" update)]))
-
-        `(for ([(unquote idx) (in-range (unquote idx-init) (unquote bound) (unquote update-skip))])
-          (unquote (translate (c:stmt:for-body stmt)))))]
-    [(c:stmt:return? stmt)
-       ; TODO: handle early returns
-      (define value (translate (c:stmt:return-result stmt)))
-      value]
->>>>>>> a3654acc
     [else (src-error "Can't handle statement" stmt)]))
 
 (define (translate-fn-decl fn-decl)
