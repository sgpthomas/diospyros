--- conflicted
+++ resolved
@@ -8,7 +8,6 @@
 #include <xtensa/tie/xt_timer.h>
 #include <xtensa/xt_profiling.h>
 
-<<<<<<< HEAD
 int __attribute__((section(".dram0.data"))) Z[4] = {0, 0, 0, 0};
 float __attribute__((section(".dram0.data"))) v_0[4] = {0.0, 0, 0, 0};
 int __attribute__((section(".dram0.data"))) v_1[4] = {0, 1, 2, 3};
@@ -35,11 +34,4 @@
   PDX_SAV_MXF32_XP(v_5, align_b_out, (xb_vecMxf32 *) b_out, 16);
   PDX_SAV_MXF32_XP(v_7, align_b_out, (xb_vecMxf32 *) b_out, 16);
   PDX_SAPOS_MXF32_FP(align_b_out, (xb_vecMxf32 *) b_out);
-}
-=======
----CODE---
-1
----STDERR---
-Standard C compilation successful
-Writing intermediate files to: build/return-out
->>>>>>> acc63686
+}